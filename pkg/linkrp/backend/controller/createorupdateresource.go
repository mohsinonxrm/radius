/*
Copyright 2023 The Radius Authors.

Licensed under the Apache License, Version 2.0 (the "License");
you may not use this file except in compliance with the License.
You may obtain a copy of the License at

    http://www.apache.org/licenses/LICENSE-2.0

Unless required by applicable law or agreed to in writing, software
distributed under the License is distributed on an "AS IS" BASIS,
WITHOUT WARRANTIES OR CONDITIONS OF ANY KIND, either express or implied.
See the License for the specific language governing permissions and
limitations under the License.
*/

package controller

import (
	"context"
	"errors"

	ctrl "github.com/project-radius/radius/pkg/armrpc/asyncoperation/controller"
	"github.com/project-radius/radius/pkg/linkrp/datamodel"
	"github.com/project-radius/radius/pkg/linkrp/processors"
	"github.com/project-radius/radius/pkg/recipes"
	"github.com/project-radius/radius/pkg/recipes/configloader"
	"github.com/project-radius/radius/pkg/recipes/engine"
	rpv1 "github.com/project-radius/radius/pkg/rp/v1"
	"github.com/project-radius/radius/pkg/ucp/store"
)

// CreateOrUpdateResource is the async operation controller to create or update Applications.Link resources.
type CreateOrUpdateResource[P interface {
	*T
	rpv1.RadiusResourceModel
}, T any] struct {
	ctrl.BaseController
	processor           processors.ResourceProcessor[P, T]
	engine              engine.Engine
	client              processors.ResourceClient
	configurationLoader configloader.ConfigurationLoader
}

// NewCreateOrUpdateResource creates a new controller for creating or updating a resource with the given processor, engine,
// client, configurationLoader and options. The processor function will be called to process updates to the resource.
func NewCreateOrUpdateResource[P interface {
	*T
	rpv1.RadiusResourceModel
}, T any](processor processors.ResourceProcessor[P, T], eng engine.Engine, client processors.ResourceClient, configurationLoader configloader.ConfigurationLoader, opts ctrl.Options) (ctrl.Controller, error) {
	return &CreateOrUpdateResource[P, T]{ctrl.NewBaseAsyncController(opts), processor, eng, client, configurationLoader}, nil
}

// Run retrieves an existing resource, executes a recipe if needed, loads runtime configuration,
// processes the resource, cleans up any obsolete output resources, and saves the updated resource.
func (c *CreateOrUpdateResource[P, T]) Run(ctx context.Context, req *ctrl.Request) (ctrl.Result, error) {
	obj, err := c.StorageClient().Get(ctx, req.ResourceID)
	if errors.Is(&store.ErrNotFound{ID: req.ResourceID}, err) {
		return ctrl.Result{}, err
	} else if err != nil {
		return ctrl.Result{}, err
	}

	data := P(new(T))
	if err = obj.As(data); err != nil {
		return ctrl.Result{}, err
	}

	// Clone existing output resources so we can diff them later.
	previousOutputResources := c.copyOutputResources(data)

	// Now we're ready to process recipes (if needed).
	recipeOutput, err := c.executeRecipeIfNeeded(ctx, data)
	if err != nil {
		if recipeError, ok := err.(*recipes.RecipeError); ok {
			return ctrl.NewFailedResult(recipeError.ErrorDetails), nil
		}
		return ctrl.Result{}, err
	}

	// Load details about the runtime for the processor to access.
	runtimeConfiguration, err := c.loadRuntimeConfiguration(ctx, data.ResourceMetadata().Environment, data.ResourceMetadata().Application, data.GetBaseResource().ID)
	if err != nil {
		return ctrl.Result{}, err
	}

	// Now we're ready to process the resource. This will handle the updates to any user-visible state.
	err = c.processor.Process(ctx, data, processors.Options{RecipeOutput: recipeOutput, RuntimeConfiguration: *runtimeConfiguration})
	if err != nil {
		return ctrl.Result{}, err
	}

	// Now we need to clean up any obsolete output resources.
	diff := rpv1.GetGCOutputResources(data.OutputResources(), previousOutputResources)
<<<<<<< HEAD
	c.engine.Delete(ctx, recipes.ResourceMetadata{}, diff)
=======
	err = c.garbageCollectResources(ctx, diff)
>>>>>>> 91542209
	if err != nil {
		return ctrl.Result{}, err
	}

	update := &store.Object{
		Metadata: store.Metadata{
			ID: req.ResourceID,
		},
		Data: data,
	}
	err = c.StorageClient().Save(ctx, update, store.WithETag(obj.ETag))
	if err != nil {
		return ctrl.Result{}, err
	}

	return ctrl.Result{}, err
}

func (c *CreateOrUpdateResource[P, T]) copyOutputResources(data P) []rpv1.OutputResource {
	previousOutputResources := make([]rpv1.OutputResource, len(data.OutputResources()))
	copy(previousOutputResources, data.OutputResources())
	return previousOutputResources
}

func (c *CreateOrUpdateResource[P, T]) executeRecipeIfNeeded(ctx context.Context, data P) (*recipes.RecipeOutput, error) {
	// 'any' is required here to convert to an interface type, only then can we use a type assertion.
	recipeDataModel, supportsRecipes := any(data).(datamodel.RecipeDataModel)
	if !supportsRecipes {
		return nil, nil
	}

	input := recipeDataModel.Recipe()
	if input == nil {
		return nil, nil
	}
	request := recipes.ResourceMetadata{
		Name:          input.Name,
		Parameters:    input.Parameters,
		EnvironmentID: data.ResourceMetadata().Environment,
		ApplicationID: data.ResourceMetadata().Application,
		ResourceID:    data.GetBaseResource().ID,
	}

	return c.engine.Execute(ctx, request)
}

func (c *CreateOrUpdateResource[P, T]) loadRuntimeConfiguration(ctx context.Context, environmentID string, applicationID string, resourceID string) (*recipes.RuntimeConfiguration, error) {
	metadata := recipes.ResourceMetadata{EnvironmentID: environmentID, ApplicationID: applicationID, ResourceID: resourceID}
	config, err := c.configurationLoader.LoadConfiguration(ctx, metadata)
	if err != nil {
		return nil, err
	}

	return &config.Runtime, nil
<<<<<<< HEAD
=======
}

func (c *CreateOrUpdateResource[P, T]) garbageCollectResources(ctx context.Context, diff []rpv1.OutputResource) error {
	logger := ucplog.FromContextOrDiscard(ctx)
	for _, resource := range diff {
		logger.Info(fmt.Sprintf("Deleting output resource: %q", resource.ID), ucplog.LogFieldTargetResourceID, resource.ID)
		err := c.client.Delete(ctx, resource.ID.String())
		if err != nil {
			return err
		}
		logger.Info(fmt.Sprintf("Deleted output resource: %q", resource.ID), ucplog.LogFieldTargetResourceID, resource.ID)
	}

	return nil
>>>>>>> 91542209
}<|MERGE_RESOLUTION|>--- conflicted
+++ resolved
@@ -92,11 +92,7 @@
 
 	// Now we need to clean up any obsolete output resources.
 	diff := rpv1.GetGCOutputResources(data.OutputResources(), previousOutputResources)
-<<<<<<< HEAD
 	c.engine.Delete(ctx, recipes.ResourceMetadata{}, diff)
-=======
-	err = c.garbageCollectResources(ctx, diff)
->>>>>>> 91542209
 	if err != nil {
 		return ctrl.Result{}, err
 	}
@@ -151,21 +147,4 @@
 	}
 
 	return &config.Runtime, nil
-<<<<<<< HEAD
-=======
-}
-
-func (c *CreateOrUpdateResource[P, T]) garbageCollectResources(ctx context.Context, diff []rpv1.OutputResource) error {
-	logger := ucplog.FromContextOrDiscard(ctx)
-	for _, resource := range diff {
-		logger.Info(fmt.Sprintf("Deleting output resource: %q", resource.ID), ucplog.LogFieldTargetResourceID, resource.ID)
-		err := c.client.Delete(ctx, resource.ID.String())
-		if err != nil {
-			return err
-		}
-		logger.Info(fmt.Sprintf("Deleted output resource: %q", resource.ID), ucplog.LogFieldTargetResourceID, resource.ID)
-	}
-
-	return nil
->>>>>>> 91542209
 }
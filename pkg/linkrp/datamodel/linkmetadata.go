// ------------------------------------------------------------
// Copyright (c) Microsoft Corporation.
// Licensed under the MIT License.
// ------------------------------------------------------------

package datamodel

import (
<<<<<<< HEAD
	"github.com/project-radius/radius/pkg/rp"
	"github.com/project-radius/radius/pkg/rp/outputresource"
=======
	"github.com/project-radius/radius/pkg/linkrp"
	rpv1 "github.com/project-radius/radius/pkg/rp/v1"
>>>>>>> 3dd34e81
)

// LinkMetadata represents internal DataModel properties common to all link types.
type LinkMetadata struct {
	// ComputedValues map is any resource values that will be needed for more operations.
	// For example; database name to generate secrets for cosmos DB.
	ComputedValues map[string]any `json:"computedValues,omitempty"`

	// Stores action to retrieve secret values. For Azure, connectionstring is accessed through cosmos listConnectionString operation, if secrets are not provided as input
	SecretValues map[string]rpv1.SecretValueReference `json:"secretValues,omitempty"`

	RecipeData linkrp.RecipeData `json:"recipeData,omitempty"`
}

// LinkMode specifies how to build a Link. Options are to build automatically via ‘recipe’ or ‘resource’, or build manually via ‘values’. Selection determines which set of fields to additionally require.
type LinkMode string

const (
	// LinkModeRecipe is the recipe mode for link deployment
	LinkModeRecipe LinkMode = "recipe"
	// LinkModeResource is the resource mode for link deployment
	LinkModeResource LinkMode = "resource"
<<<<<<< HEAD
	LinkModeValues   LinkMode = "values"
)

type Link interface {
	rp.RadiusResourceModel

	Transform([]outputresource.OutputResource, map[string]any, map[string]rp.SecretValueReference) error
	GetComputedValues() map[string]any
	GetSecretValues() map[string]rp.SecretValueReference
	GetRecipeData() RecipeData
}
=======
	// LinkModeResource is the values mode for link deployment
	LinkModeValues LinkMode = "values"
	// RecipeContextParameter is the parameter context for recipe deployment
	RecipeContextParameter string = "context"
)
>>>>>>> 3dd34e81
<|MERGE_RESOLUTION|>--- conflicted
+++ resolved
@@ -6,13 +6,8 @@
 package datamodel
 
 import (
-<<<<<<< HEAD
-	"github.com/project-radius/radius/pkg/rp"
-	"github.com/project-radius/radius/pkg/rp/outputresource"
-=======
 	"github.com/project-radius/radius/pkg/linkrp"
 	rpv1 "github.com/project-radius/radius/pkg/rp/v1"
->>>>>>> 3dd34e81
 )
 
 // LinkMetadata represents internal DataModel properties common to all link types.
@@ -35,8 +30,10 @@
 	LinkModeRecipe LinkMode = "recipe"
 	// LinkModeResource is the resource mode for link deployment
 	LinkModeResource LinkMode = "resource"
-<<<<<<< HEAD
-	LinkModeValues   LinkMode = "values"
+	// LinkModeResource is the values mode for link deployment
+	LinkModeValues LinkMode = "values"
+	// RecipeContextParameter is the parameter context for recipe deployment
+	RecipeContextParameter string = "context"
 )
 
 type Link interface {
@@ -46,11 +43,4 @@
 	GetComputedValues() map[string]any
 	GetSecretValues() map[string]rp.SecretValueReference
 	GetRecipeData() RecipeData
-}
-=======
-	// LinkModeResource is the values mode for link deployment
-	LinkModeValues LinkMode = "values"
-	// RecipeContextParameter is the parameter context for recipe deployment
-	RecipeContextParameter string = "context"
-)
->>>>>>> 3dd34e81
+}
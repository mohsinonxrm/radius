--- conflicted
+++ resolved
@@ -5,8 +5,4 @@
 
 package rabbitmqmessagequeues
 
-<<<<<<< HEAD
-const ResourceType = "Applications.Link/rabbitMQMessageQueues"
-=======
-const QueueNameKey = "queue"
->>>>>>> 48c0fe5d
+const QueueNameKey = "queue"
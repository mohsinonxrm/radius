--- conflicted
+++ resolved
@@ -360,13 +360,8 @@
 	}
 
 	expectedComputedValues := map[string]renderers.ComputedValueReference{
-<<<<<<< HEAD
-		linkrp.DatabaseNameValue: {
-			LocalID:     outputresource.LocalIDAzureCosmosDBMongo,
-=======
 		renderers.DatabaseNameValue: {
 			LocalID:     rpv1.LocalIDAzureCosmosDBMongo,
->>>>>>> 3dd34e81
 			JSONPointer: "/properties/resource/id",
 		},
 	}

--- conflicted
+++ resolved
@@ -70,21 +70,12 @@
 	}
 
 	expectedComputedValues := map[string]renderers.ComputedValueReference{
-<<<<<<< HEAD
-		linkrp.Host: {
-			LocalID:     outputresource.LocalIDAzureRedis,
-			JSONPointer: "/properties/hostName",
-		},
-		linkrp.Port: {
-			LocalID:     outputresource.LocalIDAzureRedis,
-=======
 		renderers.Host: {
 			LocalID:     rpv1.LocalIDAzureRedis,
 			JSONPointer: "/properties/hostName",
 		},
 		renderers.Port: {
 			LocalID:     rpv1.LocalIDAzureRedis,
->>>>>>> 3dd34e81
 			JSONPointer: "/properties/sslPort",
 		},
 	}

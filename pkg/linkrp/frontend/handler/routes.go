// ------------------------------------------------------------
// Copyright (c) Microsoft Corporation.
// Licensed under the MIT License.
// ------------------------------------------------------------

package handler

import (
	"context"

	"github.com/gorilla/mux"
	v1 "github.com/project-radius/radius/pkg/armrpc/api/v1"
	frontend_ctrl "github.com/project-radius/radius/pkg/armrpc/frontend/controller"
	"github.com/project-radius/radius/pkg/armrpc/frontend/defaultoperation"
	"github.com/project-radius/radius/pkg/armrpc/frontend/server"
	"github.com/project-radius/radius/pkg/linkrp"
	"github.com/project-radius/radius/pkg/validator"
	"github.com/project-radius/radius/swagger"

	"github.com/project-radius/radius/pkg/linkrp/datamodel"
	"github.com/project-radius/radius/pkg/linkrp/datamodel/converter"
	link_frontend_ctrl "github.com/project-radius/radius/pkg/linkrp/frontend/controller"
	extender_ctrl "github.com/project-radius/radius/pkg/linkrp/frontend/controller/extenders"
	mongo_ctrl "github.com/project-radius/radius/pkg/linkrp/frontend/controller/mongodatabases"
	rabbitmq_ctrl "github.com/project-radius/radius/pkg/linkrp/frontend/controller/rabbitmqmessagequeues"
	redis_ctrl "github.com/project-radius/radius/pkg/linkrp/frontend/controller/rediscaches"
	"github.com/project-radius/radius/pkg/linkrp/frontend/deployment"
)

const (
	ProviderNamespaceName = "Applications.Link"
)

func AddRoutes(ctx context.Context, router *mux.Router, pathBase string, isARM bool, ctrlOpts frontend_ctrl.Options, dp deployment.DeploymentProcessor) error {
	if isARM {
		pathBase += "/subscriptions/{subscriptionID}"
	} else {
		pathBase += "/planes/radius/{planeName}"
	}
	resourceGroupPath := "/resourcegroups/{resourceGroupName}"

	// Configure the default ARM handlers.
	err := server.ConfigureDefaultHandlers(ctx, router, pathBase, isARM, ProviderNamespaceName, NewGetOperations, ctrlOpts)
	if err != nil {
		return err
	}

	specLoader, err := validator.LoadSpec(ctx, ProviderNamespaceName, swagger.SpecFiles, pathBase+resourceGroupPath, "rootScope")
	if err != nil {
		return err
	}

	rootScopeRouter := router.PathPrefix(pathBase + resourceGroupPath).Subrouter()
	rootScopeRouter.Use(validator.APIValidator(specLoader))

	mongoRTSubrouter := rootScopeRouter.PathPrefix("/providers/applications.link/mongodatabases").Subrouter()
	mongoResourceRouter := mongoRTSubrouter.PathPrefix("/{mongoDatabaseName}").Subrouter()

	daprHttpRouteRTSubrouter := rootScopeRouter.PathPrefix("/providers/applications.link/daprinvokehttproutes").Subrouter()
	daprHttpRouteResourceRouter := daprHttpRouteRTSubrouter.PathPrefix("/{daprInvokeHttpRouteName}").Subrouter()

	daprPubSubRTSubrouter := rootScopeRouter.PathPrefix("/providers/applications.link/daprpubsubbrokers").Subrouter()
	daprPubSubResourceRouter := daprPubSubRTSubrouter.PathPrefix("/{daprPubSubBrokerName}").Subrouter()

	daprSecretStoreRTSubrouter := rootScopeRouter.PathPrefix("/providers/applications.link/daprsecretstores").Subrouter()
	daprSecretStoreResourceRouter := daprSecretStoreRTSubrouter.PathPrefix("/{daprSecretStoreName}").Subrouter()

	daprStateStoreRTSubrouter := rootScopeRouter.PathPrefix("/providers/applications.link/daprstatestores").Subrouter()
	daprStateStoreResourceRouter := daprStateStoreRTSubrouter.PathPrefix("/{daprStateStoreName}").Subrouter()

	extenderRTSubrouter := rootScopeRouter.PathPrefix("/providers/applications.link/extenders").Subrouter()
	extenderResourceRouter := extenderRTSubrouter.PathPrefix("/{extenderName}").Subrouter()

	redisRTSubrouter := rootScopeRouter.PathPrefix("/providers/applications.link/rediscaches").Subrouter()
	redisResourceRouter := redisRTSubrouter.PathPrefix("/{redisCacheName}").Subrouter()

	rabbitmqRTSubrouter := rootScopeRouter.PathPrefix("/providers/applications.link/rabbitmqmessagequeues").Subrouter()
	rabbitmqResourceRouter := rabbitmqRTSubrouter.PathPrefix("/{rabbitMQMessageQueueName}").Subrouter()

	sqlRTSubrouter := rootScopeRouter.PathPrefix("/providers/applications.link/sqldatabases").Subrouter()
	sqlResourceRouter := sqlRTSubrouter.PathPrefix("/{sqlDatabaseName}").Subrouter()

	handlerOptions := []server.HandlerOptions{
		{
			ParentRouter: mongoRTSubrouter,
<<<<<<< HEAD
			ResourceType: link_frontend_ctrl.MongoDatabasesResourceTypeName,
=======
			ResourceType: linkrp.MongoDatabasesResourceType,
>>>>>>> 48c0fe5d
			Method:       v1.OperationList,
			HandlerFactory: func(opt frontend_ctrl.Options) (frontend_ctrl.Controller, error) {
				return defaultoperation.NewListResources(opt,
					frontend_ctrl.ResourceOptions[datamodel.MongoDatabase]{
						RequestConverter:  converter.MongoDatabaseDataModelFromVersioned,
						ResponseConverter: converter.MongoDatabaseDataModelToVersioned,
					})
			},
		},
		{
			ParentRouter: mongoResourceRouter,
<<<<<<< HEAD
			ResourceType: link_frontend_ctrl.MongoDatabasesResourceTypeName,
=======
			ResourceType: linkrp.MongoDatabasesResourceType,
>>>>>>> 48c0fe5d
			Method:       v1.OperationGet,
			HandlerFactory: func(opt frontend_ctrl.Options) (frontend_ctrl.Controller, error) {
				return defaultoperation.NewGetResource(opt,
					frontend_ctrl.ResourceOptions[datamodel.MongoDatabase]{
						RequestConverter:  converter.MongoDatabaseDataModelFromVersioned,
						ResponseConverter: converter.MongoDatabaseDataModelToVersioned,
					})
			},
		},
		{
			ParentRouter: mongoResourceRouter,
<<<<<<< HEAD
			ResourceType: link_frontend_ctrl.MongoDatabasesResourceTypeName,
=======
			ResourceType: linkrp.MongoDatabasesResourceType,
>>>>>>> 48c0fe5d
			Method:       v1.OperationPut,
			HandlerFactory: func(opt frontend_ctrl.Options) (frontend_ctrl.Controller, error) {
				options := link_frontend_ctrl.Options{Options: opt, DeployProcessor: dp}
				operation := frontend_ctrl.NewOperation(options.Options,
					frontend_ctrl.ResourceOptions[datamodel.MongoDatabase]{
						RequestConverter:  converter.MongoDatabaseDataModelFromVersioned,
						ResponseConverter: converter.MongoDatabaseDataModelToVersioned,
					})
				return link_frontend_ctrl.NewCreateOrUpdateResource(
					options,
					operation,
					false,
				)
			},
		},
		{
			ParentRouter: mongoResourceRouter,
<<<<<<< HEAD
			ResourceType: link_frontend_ctrl.MongoDatabasesResourceTypeName,
=======
			ResourceType: linkrp.MongoDatabasesResourceType,
>>>>>>> 48c0fe5d
			Method:       v1.OperationPatch,
			HandlerFactory: func(opt frontend_ctrl.Options) (frontend_ctrl.Controller, error) {
				options := link_frontend_ctrl.Options{Options: opt, DeployProcessor: dp}
				operation := frontend_ctrl.NewOperation(options.Options,
					frontend_ctrl.ResourceOptions[datamodel.MongoDatabase]{
						RequestConverter:  converter.MongoDatabaseDataModelFromVersioned,
						ResponseConverter: converter.MongoDatabaseDataModelToVersioned,
					})
				return link_frontend_ctrl.NewCreateOrUpdateResource(
					options,
					operation,
					false,
				)
			},
		},
		{
			ParentRouter: mongoResourceRouter,
<<<<<<< HEAD
			ResourceType: link_frontend_ctrl.MongoDatabasesResourceTypeName,
=======
			ResourceType: linkrp.MongoDatabasesResourceType,
>>>>>>> 48c0fe5d
			Method:       v1.OperationDelete,
			HandlerFactory: func(opt frontend_ctrl.Options) (frontend_ctrl.Controller, error) {
				return mongo_ctrl.NewDeleteMongoDatabase(link_frontend_ctrl.Options{Options: opt, DeployProcessor: dp})
			},
		},
		{
			ParentRouter: mongoResourceRouter.PathPrefix("/listsecrets").Subrouter(),
<<<<<<< HEAD
			ResourceType: link_frontend_ctrl.MongoDatabasesResourceTypeName,
			Method:       link_frontend_ctrl.OperationListSecret,
=======
			ResourceType: linkrp.MongoDatabasesResourceType,
			Method:       mongo_ctrl.OperationListSecret,
>>>>>>> 48c0fe5d
			HandlerFactory: func(opt frontend_ctrl.Options) (frontend_ctrl.Controller, error) {
				return mongo_ctrl.NewListSecretsMongoDatabase(link_frontend_ctrl.Options{Options: opt, DeployProcessor: dp})
			},
		},
		{
			ParentRouter: daprHttpRouteRTSubrouter,
<<<<<<< HEAD
			ResourceType: link_frontend_ctrl.DaprInvokeHttpRoutesResourceTypeName,
=======
			ResourceType: linkrp.DaprInvokeHttpRoutesResourceType,
>>>>>>> 48c0fe5d
			Method:       v1.OperationList,
			HandlerFactory: func(opt frontend_ctrl.Options) (frontend_ctrl.Controller, error) {
				return defaultoperation.NewListResources(opt,
					frontend_ctrl.ResourceOptions[datamodel.DaprInvokeHttpRoute]{
						RequestConverter:  converter.DaprInvokeHttpRouteDataModelFromVersioned,
						ResponseConverter: converter.DaprInvokeHttpRouteDataModelToVersioned,
					})
			},
		},
		{
			ParentRouter: daprHttpRouteResourceRouter,
<<<<<<< HEAD
			ResourceType: link_frontend_ctrl.DaprInvokeHttpRoutesResourceTypeName,
=======
			ResourceType: linkrp.DaprInvokeHttpRoutesResourceType,
>>>>>>> 48c0fe5d
			Method:       v1.OperationGet,
			HandlerFactory: func(opt frontend_ctrl.Options) (frontend_ctrl.Controller, error) {
				return defaultoperation.NewGetResource(opt,
					frontend_ctrl.ResourceOptions[datamodel.DaprInvokeHttpRoute]{
						RequestConverter:  converter.DaprInvokeHttpRouteDataModelFromVersioned,
						ResponseConverter: converter.DaprInvokeHttpRouteDataModelToVersioned,
					})
			},
		},
		{
			ParentRouter: daprHttpRouteResourceRouter,
<<<<<<< HEAD
			ResourceType: link_frontend_ctrl.DaprInvokeHttpRoutesResourceTypeName,
=======
			ResourceType: linkrp.DaprInvokeHttpRoutesResourceType,
>>>>>>> 48c0fe5d
			Method:       v1.OperationPut,
			HandlerFactory: func(opt frontend_ctrl.Options) (frontend_ctrl.Controller, error) {
				options := link_frontend_ctrl.Options{Options: opt, DeployProcessor: dp}
				operation := frontend_ctrl.NewOperation(options.Options,
					frontend_ctrl.ResourceOptions[datamodel.DaprInvokeHttpRoute]{
						RequestConverter:  converter.DaprInvokeHttpRouteDataModelFromVersioned,
						ResponseConverter: converter.DaprInvokeHttpRouteDataModelToVersioned,
					})
				return link_frontend_ctrl.NewCreateOrUpdateResource(
					options,
					operation,
					false,
				)
			},
		},
		{
			ParentRouter: daprHttpRouteResourceRouter,
<<<<<<< HEAD
			ResourceType: link_frontend_ctrl.DaprInvokeHttpRoutesResourceTypeName,
=======
			ResourceType: linkrp.DaprInvokeHttpRoutesResourceType,
>>>>>>> 48c0fe5d
			Method:       v1.OperationPatch,
			HandlerFactory: func(opt frontend_ctrl.Options) (frontend_ctrl.Controller, error) {
				options := link_frontend_ctrl.Options{Options: opt, DeployProcessor: dp}
				operation := frontend_ctrl.NewOperation(options.Options,
					frontend_ctrl.ResourceOptions[datamodel.DaprInvokeHttpRoute]{
						RequestConverter:  converter.DaprInvokeHttpRouteDataModelFromVersioned,
						ResponseConverter: converter.DaprInvokeHttpRouteDataModelToVersioned,
					})
				return link_frontend_ctrl.NewCreateOrUpdateResource(
					options,
					operation,
					false,
				)
			}},
		{
			ParentRouter: daprHttpRouteResourceRouter,
<<<<<<< HEAD
			ResourceType: link_frontend_ctrl.DaprInvokeHttpRoutesResourceTypeName,
=======
			ResourceType: linkrp.DaprInvokeHttpRoutesResourceType,
>>>>>>> 48c0fe5d
			Method:       v1.OperationDelete,
			HandlerFactory: func(opt frontend_ctrl.Options) (frontend_ctrl.Controller, error) {
				options := link_frontend_ctrl.Options{Options: opt, DeployProcessor: dp}
				operation := frontend_ctrl.NewOperation(options.Options,
					frontend_ctrl.ResourceOptions[datamodel.DaprInvokeHttpRoute]{
						RequestConverter:  converter.DaprInvokeHttpRouteDataModelFromVersioned,
						ResponseConverter: converter.DaprInvokeHttpRouteDataModelToVersioned,
					})
				return link_frontend_ctrl.NewDeleteResource(
					options,
					operation,
				)
			}},
		{
			ParentRouter: daprPubSubRTSubrouter,
<<<<<<< HEAD
			ResourceType: link_frontend_ctrl.DaprPubSubBrokersResourceTypeName,
=======
			ResourceType: linkrp.DaprPubSubBrokersResourceType,
>>>>>>> 48c0fe5d
			Method:       v1.OperationList,
			HandlerFactory: func(opt frontend_ctrl.Options) (frontend_ctrl.Controller, error) {
				return defaultoperation.NewListResources(opt,
					frontend_ctrl.ResourceOptions[datamodel.DaprPubSubBroker]{
						RequestConverter:  converter.DaprPubSubBrokerDataModelFromVersioned,
						ResponseConverter: converter.DaprPubSubBrokerDataModelToVersioned,
					})
			},
		},
		{
			ParentRouter: daprPubSubResourceRouter,
<<<<<<< HEAD
			ResourceType: link_frontend_ctrl.DaprPubSubBrokersResourceTypeName,
=======
			ResourceType: linkrp.DaprPubSubBrokersResourceType,
>>>>>>> 48c0fe5d
			Method:       v1.OperationGet,
			HandlerFactory: func(opt frontend_ctrl.Options) (frontend_ctrl.Controller, error) {
				return defaultoperation.NewGetResource(opt,
					frontend_ctrl.ResourceOptions[datamodel.DaprPubSubBroker]{
						RequestConverter:  converter.DaprPubSubBrokerDataModelFromVersioned,
						ResponseConverter: converter.DaprPubSubBrokerDataModelToVersioned,
					})
			},
		},
		{
			ParentRouter: daprPubSubResourceRouter,
<<<<<<< HEAD
			ResourceType: link_frontend_ctrl.DaprPubSubBrokersResourceTypeName,
=======
			ResourceType: linkrp.DaprPubSubBrokersResourceType,
>>>>>>> 48c0fe5d
			Method:       v1.OperationPut,
			HandlerFactory: func(opt frontend_ctrl.Options) (frontend_ctrl.Controller, error) {
				options := link_frontend_ctrl.Options{Options: opt, DeployProcessor: dp}
				operation := frontend_ctrl.NewOperation(options.Options,
					frontend_ctrl.ResourceOptions[datamodel.DaprPubSubBroker]{
						RequestConverter:  converter.DaprPubSubBrokerDataModelFromVersioned,
						ResponseConverter: converter.DaprPubSubBrokerDataModelToVersioned,
					})
				return link_frontend_ctrl.NewCreateOrUpdateResource(
					options,
					operation,
					false,
				)
			},
		},
		{
			ParentRouter: daprPubSubResourceRouter,
<<<<<<< HEAD
			ResourceType: link_frontend_ctrl.DaprPubSubBrokersResourceTypeName,
=======
			ResourceType: linkrp.DaprPubSubBrokersResourceType,
>>>>>>> 48c0fe5d
			Method:       v1.OperationPatch,
			HandlerFactory: func(opt frontend_ctrl.Options) (frontend_ctrl.Controller, error) {
				options := link_frontend_ctrl.Options{Options: opt, DeployProcessor: dp}
				operation := frontend_ctrl.NewOperation(options.Options,
					frontend_ctrl.ResourceOptions[datamodel.DaprPubSubBroker]{
						RequestConverter:  converter.DaprPubSubBrokerDataModelFromVersioned,
						ResponseConverter: converter.DaprPubSubBrokerDataModelToVersioned,
					})
				return link_frontend_ctrl.NewCreateOrUpdateResource(
					options,
					operation,
					false,
				)
			},
		},
		{
			ParentRouter: daprPubSubResourceRouter,
<<<<<<< HEAD
			ResourceType: link_frontend_ctrl.DaprPubSubBrokersResourceTypeName,
=======
			ResourceType: linkrp.DaprPubSubBrokersResourceType,
>>>>>>> 48c0fe5d
			Method:       v1.OperationDelete,
			HandlerFactory: func(opt frontend_ctrl.Options) (frontend_ctrl.Controller, error) {
				options := link_frontend_ctrl.Options{Options: opt, DeployProcessor: dp}
				operation := frontend_ctrl.NewOperation(options.Options,
					frontend_ctrl.ResourceOptions[datamodel.DaprPubSubBroker]{
						RequestConverter:  converter.DaprPubSubBrokerDataModelFromVersioned,
						ResponseConverter: converter.DaprPubSubBrokerDataModelToVersioned,
					})
				return link_frontend_ctrl.NewDeleteResource(
					options,
					operation,
				)
			},
		},
		{
			ParentRouter: daprSecretStoreRTSubrouter,
<<<<<<< HEAD
			ResourceType: link_frontend_ctrl.DaprSecretStoresResourceTypeName,
=======
			ResourceType: linkrp.DaprSecretStoresResourceType,
>>>>>>> 48c0fe5d
			Method:       v1.OperationList,
			HandlerFactory: func(opt frontend_ctrl.Options) (frontend_ctrl.Controller, error) {
				return defaultoperation.NewListResources(opt,
					frontend_ctrl.ResourceOptions[datamodel.DaprSecretStore]{
						RequestConverter:  converter.DaprSecretStoreDataModelFromVersioned,
						ResponseConverter: converter.DaprSecretStoreDataModelToVersioned,
					})
			},
		},
		{
			ParentRouter: daprSecretStoreResourceRouter,
<<<<<<< HEAD
			ResourceType: link_frontend_ctrl.DaprSecretStoresResourceTypeName,
=======
			ResourceType: linkrp.DaprSecretStoresResourceType,
>>>>>>> 48c0fe5d
			Method:       v1.OperationGet,
			HandlerFactory: func(opt frontend_ctrl.Options) (frontend_ctrl.Controller, error) {
				return defaultoperation.NewGetResource(opt,
					frontend_ctrl.ResourceOptions[datamodel.DaprSecretStore]{
						RequestConverter:  converter.DaprSecretStoreDataModelFromVersioned,
						ResponseConverter: converter.DaprSecretStoreDataModelToVersioned,
					})
			},
		},
		{
			ParentRouter: daprSecretStoreResourceRouter,
<<<<<<< HEAD
			ResourceType: link_frontend_ctrl.DaprSecretStoresResourceTypeName,
=======
			ResourceType: linkrp.DaprSecretStoresResourceType,
>>>>>>> 48c0fe5d
			Method:       v1.OperationPut,
			HandlerFactory: func(opt frontend_ctrl.Options) (frontend_ctrl.Controller, error) {
				options := link_frontend_ctrl.Options{Options: opt, DeployProcessor: dp}
				operation := frontend_ctrl.NewOperation(options.Options,
					frontend_ctrl.ResourceOptions[datamodel.DaprSecretStore]{
						RequestConverter:  converter.DaprSecretStoreDataModelFromVersioned,
						ResponseConverter: converter.DaprSecretStoreDataModelToVersioned,
					})
				return link_frontend_ctrl.NewCreateOrUpdateResource(
					options,
					operation,
					false,
				)
			},
		},
		{
			ParentRouter: daprSecretStoreResourceRouter,
<<<<<<< HEAD
			ResourceType: link_frontend_ctrl.DaprSecretStoresResourceTypeName,
=======
			ResourceType: linkrp.DaprSecretStoresResourceType,
>>>>>>> 48c0fe5d
			Method:       v1.OperationPatch,
			HandlerFactory: func(opt frontend_ctrl.Options) (frontend_ctrl.Controller, error) {
				options := link_frontend_ctrl.Options{Options: opt, DeployProcessor: dp}
				operation := frontend_ctrl.NewOperation(options.Options,
					frontend_ctrl.ResourceOptions[datamodel.DaprSecretStore]{
						RequestConverter:  converter.DaprSecretStoreDataModelFromVersioned,
						ResponseConverter: converter.DaprSecretStoreDataModelToVersioned,
					})
				return link_frontend_ctrl.NewCreateOrUpdateResource(
					options,
					operation,
					false,
				)
			},
		},
		{
			ParentRouter: daprSecretStoreResourceRouter,
<<<<<<< HEAD
			ResourceType: link_frontend_ctrl.DaprSecretStoresResourceTypeName,
=======
			ResourceType: linkrp.DaprSecretStoresResourceType,
>>>>>>> 48c0fe5d
			Method:       v1.OperationDelete,
			HandlerFactory: func(opt frontend_ctrl.Options) (frontend_ctrl.Controller, error) {
				options := link_frontend_ctrl.Options{Options: opt, DeployProcessor: dp}
				operation := frontend_ctrl.NewOperation(options.Options,
					frontend_ctrl.ResourceOptions[datamodel.DaprSecretStore]{
						RequestConverter:  converter.DaprSecretStoreDataModelFromVersioned,
						ResponseConverter: converter.DaprSecretStoreDataModelToVersioned,
					})
				return link_frontend_ctrl.NewDeleteResource(
					options,
					operation,
				)
			},
		},
		{
			ParentRouter: daprStateStoreRTSubrouter,
<<<<<<< HEAD
			ResourceType: link_frontend_ctrl.DaprStateStoresResourceTypeName,
=======
			ResourceType: linkrp.DaprStateStoresResourceType,
>>>>>>> 48c0fe5d
			Method:       v1.OperationList,
			HandlerFactory: func(opt frontend_ctrl.Options) (frontend_ctrl.Controller, error) {
				return defaultoperation.NewListResources(opt,
					frontend_ctrl.ResourceOptions[datamodel.DaprStateStore]{
						RequestConverter:  converter.DaprStateStoreDataModelFromVersioned,
						ResponseConverter: converter.DaprStateStoreDataModelToVersioned,
					})
			},
		},
		{
			ParentRouter: daprStateStoreResourceRouter,
<<<<<<< HEAD
			ResourceType: link_frontend_ctrl.DaprStateStoresResourceTypeName,
=======
			ResourceType: linkrp.DaprStateStoresResourceType,
>>>>>>> 48c0fe5d
			Method:       v1.OperationGet,
			HandlerFactory: func(opt frontend_ctrl.Options) (frontend_ctrl.Controller, error) {
				return defaultoperation.NewGetResource(opt,
					frontend_ctrl.ResourceOptions[datamodel.DaprStateStore]{
						RequestConverter:  converter.DaprStateStoreDataModelFromVersioned,
						ResponseConverter: converter.DaprStateStoreDataModelToVersioned,
					})
			},
		},
		{
			ParentRouter: daprStateStoreResourceRouter,
<<<<<<< HEAD
			ResourceType: link_frontend_ctrl.DaprStateStoresResourceTypeName,
=======
			ResourceType: linkrp.DaprStateStoresResourceType,
>>>>>>> 48c0fe5d
			Method:       v1.OperationPut,
			HandlerFactory: func(opt frontend_ctrl.Options) (frontend_ctrl.Controller, error) {
				options := link_frontend_ctrl.Options{Options: opt, DeployProcessor: dp}
				operation := frontend_ctrl.NewOperation(options.Options,
					frontend_ctrl.ResourceOptions[datamodel.DaprStateStore]{
						RequestConverter:  converter.DaprStateStoreDataModelFromVersioned,
						ResponseConverter: converter.DaprStateStoreDataModelToVersioned,
					})
				return link_frontend_ctrl.NewCreateOrUpdateResource(
					options,
					operation,
					false,
				)
			},
		},
		{
			ParentRouter: daprStateStoreResourceRouter,
<<<<<<< HEAD
			ResourceType: link_frontend_ctrl.DaprStateStoresResourceTypeName,
=======
			ResourceType: linkrp.DaprStateStoresResourceType,
>>>>>>> 48c0fe5d
			Method:       v1.OperationPatch,
			HandlerFactory: func(opt frontend_ctrl.Options) (frontend_ctrl.Controller, error) {
				options := link_frontend_ctrl.Options{Options: opt, DeployProcessor: dp}
				operation := frontend_ctrl.NewOperation(options.Options,
					frontend_ctrl.ResourceOptions[datamodel.DaprStateStore]{
						RequestConverter:  converter.DaprStateStoreDataModelFromVersioned,
						ResponseConverter: converter.DaprStateStoreDataModelToVersioned,
					})
				return link_frontend_ctrl.NewCreateOrUpdateResource(
					options,
					operation,
					false,
				)
			},
		},
		{
			ParentRouter: daprStateStoreResourceRouter,
<<<<<<< HEAD
			ResourceType: link_frontend_ctrl.DaprStateStoresResourceTypeName,
=======
			ResourceType: linkrp.DaprStateStoresResourceType,
>>>>>>> 48c0fe5d
			Method:       v1.OperationDelete,
			HandlerFactory: func(opt frontend_ctrl.Options) (frontend_ctrl.Controller, error) {
				options := link_frontend_ctrl.Options{Options: opt, DeployProcessor: dp}
				operation := frontend_ctrl.NewOperation(options.Options,
					frontend_ctrl.ResourceOptions[datamodel.DaprStateStore]{
						RequestConverter:  converter.DaprStateStoreDataModelFromVersioned,
						ResponseConverter: converter.DaprStateStoreDataModelToVersioned,
					})
				return link_frontend_ctrl.NewDeleteResource(
					options,
					operation,
				)
			},
		},
		{
			ParentRouter: redisRTSubrouter,
<<<<<<< HEAD
			ResourceType: link_frontend_ctrl.RedisCachesResourceTypeName,
=======
			ResourceType: linkrp.RedisCachesResourceType,
>>>>>>> 48c0fe5d
			Method:       v1.OperationList,
			HandlerFactory: func(opt frontend_ctrl.Options) (frontend_ctrl.Controller, error) {
				return defaultoperation.NewListResources(opt,
					frontend_ctrl.ResourceOptions[datamodel.RedisCache]{
						RequestConverter:  converter.RedisCacheDataModelFromVersioned,
						ResponseConverter: converter.RedisCacheDataModelToVersioned,
					})
			},
		},
		{
			ParentRouter: redisResourceRouter,
<<<<<<< HEAD
			ResourceType: link_frontend_ctrl.RedisCachesResourceTypeName,
=======
			ResourceType: linkrp.RedisCachesResourceType,
>>>>>>> 48c0fe5d
			Method:       v1.OperationGet,
			HandlerFactory: func(opt frontend_ctrl.Options) (frontend_ctrl.Controller, error) {
				return defaultoperation.NewGetResource(opt,
					frontend_ctrl.ResourceOptions[datamodel.RedisCache]{
						RequestConverter:  converter.RedisCacheDataModelFromVersioned,
						ResponseConverter: converter.RedisCacheDataModelToVersioned,
					})
			},
		},
		{
			ParentRouter: redisResourceRouter,
<<<<<<< HEAD
			ResourceType: link_frontend_ctrl.RedisCachesResourceTypeName,
=======
			ResourceType: linkrp.RedisCachesResourceType,
>>>>>>> 48c0fe5d
			Method:       v1.OperationPut,
			HandlerFactory: func(opt frontend_ctrl.Options) (frontend_ctrl.Controller, error) {
				options := link_frontend_ctrl.Options{Options: opt, DeployProcessor: dp}
				operation := frontend_ctrl.NewOperation(options.Options,
					frontend_ctrl.ResourceOptions[datamodel.RedisCache]{
						RequestConverter:  converter.RedisCacheDataModelFromVersioned,
						ResponseConverter: converter.RedisCacheDataModelToVersioned,
					})
				return link_frontend_ctrl.NewCreateOrUpdateResource(
					options,
					operation,
					false,
				)
			},
		},
		{
			ParentRouter: redisResourceRouter,
<<<<<<< HEAD
			ResourceType: link_frontend_ctrl.RedisCachesResourceTypeName,
=======
			ResourceType: linkrp.RedisCachesResourceType,
>>>>>>> 48c0fe5d
			Method:       v1.OperationPatch,
			HandlerFactory: func(opt frontend_ctrl.Options) (frontend_ctrl.Controller, error) {
				options := link_frontend_ctrl.Options{Options: opt, DeployProcessor: dp}
				operation := frontend_ctrl.NewOperation(options.Options,
					frontend_ctrl.ResourceOptions[datamodel.RedisCache]{
						RequestConverter:  converter.RedisCacheDataModelFromVersioned,
						ResponseConverter: converter.RedisCacheDataModelToVersioned,
					})
				return link_frontend_ctrl.NewCreateOrUpdateResource(
					options,
					operation,
					false,
				)
			},
		},
		{
			ParentRouter: redisResourceRouter,
<<<<<<< HEAD
			ResourceType: link_frontend_ctrl.RedisCachesResourceTypeName,
=======
			ResourceType: linkrp.RedisCachesResourceType,
>>>>>>> 48c0fe5d
			Method:       v1.OperationDelete,
			HandlerFactory: func(opt frontend_ctrl.Options) (frontend_ctrl.Controller, error) {
				options := link_frontend_ctrl.Options{Options: opt, DeployProcessor: dp}
				operation := frontend_ctrl.NewOperation(options.Options,
					frontend_ctrl.ResourceOptions[datamodel.RedisCache]{
						RequestConverter:  converter.RedisCacheDataModelFromVersioned,
						ResponseConverter: converter.RedisCacheDataModelToVersioned,
					})
				return link_frontend_ctrl.NewDeleteResource(
					options,
					operation,
				)
			},
		},
		{
			ParentRouter: redisResourceRouter.PathPrefix("/listsecrets").Subrouter(),
<<<<<<< HEAD
			ResourceType: link_frontend_ctrl.RedisCachesResourceTypeName,
			Method:       link_frontend_ctrl.OperationListSecret,
=======
			ResourceType: linkrp.RedisCachesResourceType,
			Method:       redis_ctrl.OperationListSecret,
>>>>>>> 48c0fe5d
			HandlerFactory: func(opt frontend_ctrl.Options) (frontend_ctrl.Controller, error) {
				return redis_ctrl.NewListSecretsRedisCache(link_frontend_ctrl.Options{Options: opt, DeployProcessor: dp})
			},
		},
		{
			ParentRouter: rabbitmqRTSubrouter,
<<<<<<< HEAD
			ResourceType: link_frontend_ctrl.RabbitMQMessageQueuesResourceTypeName,
=======
			ResourceType: linkrp.RabbitMQMessageQueuesResourceType,
>>>>>>> 48c0fe5d
			Method:       v1.OperationList,
			HandlerFactory: func(opt frontend_ctrl.Options) (frontend_ctrl.Controller, error) {
				return defaultoperation.NewListResources(opt,
					frontend_ctrl.ResourceOptions[datamodel.RabbitMQMessageQueue]{
						RequestConverter:  converter.RabbitMQMessageQueueDataModelFromVersioned,
						ResponseConverter: converter.RabbitMQMessageQueueDataModelToVersioned,
					})
			},
		},
		{
			ParentRouter: rabbitmqResourceRouter,
<<<<<<< HEAD
			ResourceType: link_frontend_ctrl.RabbitMQMessageQueuesResourceTypeName,
=======
			ResourceType: linkrp.RabbitMQMessageQueuesResourceType,
>>>>>>> 48c0fe5d
			Method:       v1.OperationGet,
			HandlerFactory: func(opt frontend_ctrl.Options) (frontend_ctrl.Controller, error) {
				return defaultoperation.NewGetResource(opt,
					frontend_ctrl.ResourceOptions[datamodel.RabbitMQMessageQueue]{
						RequestConverter:  converter.RabbitMQMessageQueueDataModelFromVersioned,
						ResponseConverter: converter.RabbitMQMessageQueueDataModelToVersioned,
					})
			},
		},
		{
			ParentRouter: rabbitmqResourceRouter,
<<<<<<< HEAD
			ResourceType: link_frontend_ctrl.RabbitMQMessageQueuesResourceTypeName,
=======
			ResourceType: linkrp.RabbitMQMessageQueuesResourceType,
>>>>>>> 48c0fe5d
			Method:       v1.OperationPut,
			HandlerFactory: func(opt frontend_ctrl.Options) (frontend_ctrl.Controller, error) {
				options := link_frontend_ctrl.Options{Options: opt, DeployProcessor: dp}
				operation := frontend_ctrl.NewOperation(options.Options,
					frontend_ctrl.ResourceOptions[datamodel.RabbitMQMessageQueue]{
						RequestConverter:  converter.RabbitMQMessageQueueDataModelFromVersioned,
						ResponseConverter: converter.RabbitMQMessageQueueDataModelToVersioned,
					})
				return link_frontend_ctrl.NewCreateOrUpdateResource(
					options,
					operation,
					false,
				)
			},
		},
		{
			ParentRouter: rabbitmqResourceRouter,
<<<<<<< HEAD
			ResourceType: link_frontend_ctrl.RabbitMQMessageQueuesResourceTypeName,
=======
			ResourceType: linkrp.RabbitMQMessageQueuesResourceType,
>>>>>>> 48c0fe5d
			Method:       v1.OperationPatch,
			HandlerFactory: func(opt frontend_ctrl.Options) (frontend_ctrl.Controller, error) {
				options := link_frontend_ctrl.Options{Options: opt, DeployProcessor: dp}
				operation := frontend_ctrl.NewOperation(options.Options,
					frontend_ctrl.ResourceOptions[datamodel.RabbitMQMessageQueue]{
						RequestConverter:  converter.RabbitMQMessageQueueDataModelFromVersioned,
						ResponseConverter: converter.RabbitMQMessageQueueDataModelToVersioned,
					})
				return link_frontend_ctrl.NewCreateOrUpdateResource(
					options,
					operation,
					false,
				)
			},
		},
		{
			ParentRouter: rabbitmqResourceRouter,
<<<<<<< HEAD
			ResourceType: link_frontend_ctrl.RabbitMQMessageQueuesResourceTypeName,
=======
			ResourceType: linkrp.RabbitMQMessageQueuesResourceType,
>>>>>>> 48c0fe5d
			Method:       v1.OperationDelete,
			HandlerFactory: func(opt frontend_ctrl.Options) (frontend_ctrl.Controller, error) {
				options := link_frontend_ctrl.Options{Options: opt, DeployProcessor: dp}
				operation := frontend_ctrl.NewOperation(options.Options,
					frontend_ctrl.ResourceOptions[datamodel.RabbitMQMessageQueue]{
						RequestConverter:  converter.RabbitMQMessageQueueDataModelFromVersioned,
						ResponseConverter: converter.RabbitMQMessageQueueDataModelToVersioned,
					})
				return link_frontend_ctrl.NewDeleteResource(
					options,
					operation,
				)
			},
		},
		{
			ParentRouter: rabbitmqResourceRouter.PathPrefix("/listsecrets").Subrouter(),
<<<<<<< HEAD
			ResourceType: link_frontend_ctrl.RabbitMQMessageQueuesResourceTypeName,
			Method:       link_frontend_ctrl.OperationListSecret,
=======
			ResourceType: linkrp.RabbitMQMessageQueuesResourceType,
			Method:       rabbitmq_ctrl.OperationListSecret,
>>>>>>> 48c0fe5d
			HandlerFactory: func(opt frontend_ctrl.Options) (frontend_ctrl.Controller, error) {
				return rabbitmq_ctrl.NewListSecretsRabbitMQMessageQueue(link_frontend_ctrl.Options{Options: opt, DeployProcessor: dp})
			},
		}, {
			ParentRouter: sqlRTSubrouter,
<<<<<<< HEAD
			ResourceType: link_frontend_ctrl.SqlDatabasesResourceTypeName,
=======
			ResourceType: linkrp.SqlDatabasesResourceType,
>>>>>>> 48c0fe5d
			Method:       v1.OperationList,
			HandlerFactory: func(opt frontend_ctrl.Options) (frontend_ctrl.Controller, error) {
				return defaultoperation.NewListResources(opt,
					frontend_ctrl.ResourceOptions[datamodel.SqlDatabase]{
						RequestConverter:  converter.SqlDatabaseDataModelFromVersioned,
						ResponseConverter: converter.SqlDatabaseDataModelToVersioned,
					})
			},
		},
		{
			ParentRouter: sqlResourceRouter,
<<<<<<< HEAD
			ResourceType: link_frontend_ctrl.SqlDatabasesResourceTypeName,
=======
			ResourceType: linkrp.SqlDatabasesResourceType,
>>>>>>> 48c0fe5d
			Method:       v1.OperationGet,
			HandlerFactory: func(opt frontend_ctrl.Options) (frontend_ctrl.Controller, error) {
				return defaultoperation.NewGetResource(opt,
					frontend_ctrl.ResourceOptions[datamodel.SqlDatabase]{
						RequestConverter:  converter.SqlDatabaseDataModelFromVersioned,
						ResponseConverter: converter.SqlDatabaseDataModelToVersioned,
					})
			},
		},
		{
			ParentRouter: sqlResourceRouter,
<<<<<<< HEAD
			ResourceType: link_frontend_ctrl.SqlDatabasesResourceTypeName,
=======
			ResourceType: linkrp.SqlDatabasesResourceType,
>>>>>>> 48c0fe5d
			Method:       v1.OperationPut,
			HandlerFactory: func(opt frontend_ctrl.Options) (frontend_ctrl.Controller, error) {
				options := link_frontend_ctrl.Options{Options: opt, DeployProcessor: dp}
				operation := frontend_ctrl.NewOperation(options.Options,
					frontend_ctrl.ResourceOptions[datamodel.SqlDatabase]{
						RequestConverter:  converter.SqlDatabaseDataModelFromVersioned,
						ResponseConverter: converter.SqlDatabaseDataModelToVersioned,
					})
				return link_frontend_ctrl.NewCreateOrUpdateResource(
					options,
					operation,
					false,
				)
			},
		},
		{
			ParentRouter: sqlResourceRouter,
<<<<<<< HEAD
			ResourceType: link_frontend_ctrl.SqlDatabasesResourceTypeName,
=======
			ResourceType: linkrp.SqlDatabasesResourceType,
>>>>>>> 48c0fe5d
			Method:       v1.OperationPatch,
			HandlerFactory: func(opt frontend_ctrl.Options) (frontend_ctrl.Controller, error) {
				options := link_frontend_ctrl.Options{Options: opt, DeployProcessor: dp}
				operation := frontend_ctrl.NewOperation(options.Options,
					frontend_ctrl.ResourceOptions[datamodel.SqlDatabase]{
						RequestConverter:  converter.SqlDatabaseDataModelFromVersioned,
						ResponseConverter: converter.SqlDatabaseDataModelToVersioned,
					})
				return link_frontend_ctrl.NewCreateOrUpdateResource(
					options,
					operation,
					false,
				)
			},
		},
		{
			ParentRouter: sqlResourceRouter,
<<<<<<< HEAD
			ResourceType: link_frontend_ctrl.SqlDatabasesResourceTypeName,
=======
			ResourceType: linkrp.SqlDatabasesResourceType,
>>>>>>> 48c0fe5d
			Method:       v1.OperationDelete,
			HandlerFactory: func(opt frontend_ctrl.Options) (frontend_ctrl.Controller, error) {
				options := link_frontend_ctrl.Options{Options: opt, DeployProcessor: dp}
				operation := frontend_ctrl.NewOperation(options.Options,
					frontend_ctrl.ResourceOptions[datamodel.SqlDatabase]{
						RequestConverter:  converter.SqlDatabaseDataModelFromVersioned,
						ResponseConverter: converter.SqlDatabaseDataModelToVersioned,
					})
				return link_frontend_ctrl.NewDeleteResource(
					options,
					operation,
				)
			},
		},
		{
			ParentRouter: extenderRTSubrouter,
<<<<<<< HEAD
			ResourceType: link_frontend_ctrl.ExtendersResourceTypeName,
=======
			ResourceType: linkrp.ExtendersResourceType,
>>>>>>> 48c0fe5d
			Method:       v1.OperationList,
			HandlerFactory: func(opt frontend_ctrl.Options) (frontend_ctrl.Controller, error) {
				return defaultoperation.NewListResources(opt,
					frontend_ctrl.ResourceOptions[datamodel.Extender]{
						RequestConverter:  converter.ExtenderDataModelFromVersioned,
						ResponseConverter: converter.ExtenderDataModelToVersioned,
					})
			},
		},
		{
			ParentRouter: extenderResourceRouter,
<<<<<<< HEAD
			ResourceType: link_frontend_ctrl.ExtendersResourceTypeName,
=======
			ResourceType: linkrp.ExtendersResourceType,
>>>>>>> 48c0fe5d
			Method:       v1.OperationGet,
			HandlerFactory: func(opt frontend_ctrl.Options) (frontend_ctrl.Controller, error) {
				return defaultoperation.NewGetResource(opt,
					frontend_ctrl.ResourceOptions[datamodel.Extender]{
						RequestConverter:  converter.ExtenderDataModelFromVersioned,
						ResponseConverter: converter.ExtenderDataModelToVersioned,
					})
			},
		},
		{
			ParentRouter: extenderResourceRouter,
<<<<<<< HEAD
			ResourceType: link_frontend_ctrl.ExtendersResourceTypeName,
=======
			ResourceType: linkrp.ExtendersResourceType,
>>>>>>> 48c0fe5d
			Method:       v1.OperationPut,
			HandlerFactory: func(opt frontend_ctrl.Options) (frontend_ctrl.Controller, error) {
				options := link_frontend_ctrl.Options{Options: opt, DeployProcessor: dp}
				operation := frontend_ctrl.NewOperation(options.Options,
					frontend_ctrl.ResourceOptions[datamodel.Extender]{
						RequestConverter:  converter.ExtenderDataModelFromVersioned,
						ResponseConverter: converter.ExtenderDataModelToVersioned,
					})
				return link_frontend_ctrl.NewCreateOrUpdateResource(
					options,
					operation,
					false,
				)
			},
		},
		{
			ParentRouter: extenderResourceRouter,
<<<<<<< HEAD
			ResourceType: link_frontend_ctrl.ExtendersResourceTypeName,
=======
			ResourceType: linkrp.ExtendersResourceType,
>>>>>>> 48c0fe5d
			Method:       v1.OperationPatch,
			HandlerFactory: func(opt frontend_ctrl.Options) (frontend_ctrl.Controller, error) {
				options := link_frontend_ctrl.Options{Options: opt, DeployProcessor: dp}
				operation := frontend_ctrl.NewOperation(options.Options,
					frontend_ctrl.ResourceOptions[datamodel.Extender]{
						RequestConverter:  converter.ExtenderDataModelFromVersioned,
						ResponseConverter: converter.ExtenderDataModelToVersioned,
					})
				return link_frontend_ctrl.NewCreateOrUpdateResource(
					options,
					operation,
					false,
				)
			},
		},
		{
			ParentRouter: extenderResourceRouter,
<<<<<<< HEAD
			ResourceType: link_frontend_ctrl.ExtendersResourceTypeName,
=======
			ResourceType: linkrp.ExtendersResourceType,
>>>>>>> 48c0fe5d
			Method:       v1.OperationDelete,
			HandlerFactory: func(opt frontend_ctrl.Options) (frontend_ctrl.Controller, error) {
				options := link_frontend_ctrl.Options{Options: opt, DeployProcessor: dp}
				operation := frontend_ctrl.NewOperation(options.Options,
					frontend_ctrl.ResourceOptions[datamodel.Extender]{
						RequestConverter:  converter.ExtenderDataModelFromVersioned,
						ResponseConverter: converter.ExtenderDataModelToVersioned,
					})
				return link_frontend_ctrl.NewDeleteResource(
					options,
					operation,
				)
			},
		},
		{
			ParentRouter: extenderResourceRouter.PathPrefix("/listsecrets").Subrouter(),
<<<<<<< HEAD
			ResourceType: link_frontend_ctrl.ExtendersResourceTypeName,
			Method:       link_frontend_ctrl.OperationListSecret,
=======
			ResourceType: linkrp.ExtendersResourceType,
			Method:       extender_ctrl.OperationListSecret,
>>>>>>> 48c0fe5d
			HandlerFactory: func(opt frontend_ctrl.Options) (frontend_ctrl.Controller, error) {
				return extender_ctrl.NewListSecretsExtender(link_frontend_ctrl.Options{Options: opt, DeployProcessor: dp})
			},
		},
	}

	for _, h := range handlerOptions {
		if err := server.RegisterHandler(ctx, h, ctrlOpts); err != nil {
			return err
		}
	}

	return nil
}<|MERGE_RESOLUTION|>--- conflicted
+++ resolved
@@ -83,11 +83,7 @@
 	handlerOptions := []server.HandlerOptions{
 		{
 			ParentRouter: mongoRTSubrouter,
-<<<<<<< HEAD
-			ResourceType: link_frontend_ctrl.MongoDatabasesResourceTypeName,
-=======
 			ResourceType: linkrp.MongoDatabasesResourceType,
->>>>>>> 48c0fe5d
 			Method:       v1.OperationList,
 			HandlerFactory: func(opt frontend_ctrl.Options) (frontend_ctrl.Controller, error) {
 				return defaultoperation.NewListResources(opt,
@@ -99,11 +95,7 @@
 		},
 		{
 			ParentRouter: mongoResourceRouter,
-<<<<<<< HEAD
-			ResourceType: link_frontend_ctrl.MongoDatabasesResourceTypeName,
-=======
 			ResourceType: linkrp.MongoDatabasesResourceType,
->>>>>>> 48c0fe5d
 			Method:       v1.OperationGet,
 			HandlerFactory: func(opt frontend_ctrl.Options) (frontend_ctrl.Controller, error) {
 				return defaultoperation.NewGetResource(opt,
@@ -115,11 +107,7 @@
 		},
 		{
 			ParentRouter: mongoResourceRouter,
-<<<<<<< HEAD
-			ResourceType: link_frontend_ctrl.MongoDatabasesResourceTypeName,
-=======
 			ResourceType: linkrp.MongoDatabasesResourceType,
->>>>>>> 48c0fe5d
 			Method:       v1.OperationPut,
 			HandlerFactory: func(opt frontend_ctrl.Options) (frontend_ctrl.Controller, error) {
 				options := link_frontend_ctrl.Options{Options: opt, DeployProcessor: dp}
@@ -137,11 +125,7 @@
 		},
 		{
 			ParentRouter: mongoResourceRouter,
-<<<<<<< HEAD
-			ResourceType: link_frontend_ctrl.MongoDatabasesResourceTypeName,
-=======
 			ResourceType: linkrp.MongoDatabasesResourceType,
->>>>>>> 48c0fe5d
 			Method:       v1.OperationPatch,
 			HandlerFactory: func(opt frontend_ctrl.Options) (frontend_ctrl.Controller, error) {
 				options := link_frontend_ctrl.Options{Options: opt, DeployProcessor: dp}
@@ -159,11 +143,7 @@
 		},
 		{
 			ParentRouter: mongoResourceRouter,
-<<<<<<< HEAD
-			ResourceType: link_frontend_ctrl.MongoDatabasesResourceTypeName,
-=======
 			ResourceType: linkrp.MongoDatabasesResourceType,
->>>>>>> 48c0fe5d
 			Method:       v1.OperationDelete,
 			HandlerFactory: func(opt frontend_ctrl.Options) (frontend_ctrl.Controller, error) {
 				return mongo_ctrl.NewDeleteMongoDatabase(link_frontend_ctrl.Options{Options: opt, DeployProcessor: dp})
@@ -171,24 +151,15 @@
 		},
 		{
 			ParentRouter: mongoResourceRouter.PathPrefix("/listsecrets").Subrouter(),
-<<<<<<< HEAD
-			ResourceType: link_frontend_ctrl.MongoDatabasesResourceTypeName,
-			Method:       link_frontend_ctrl.OperationListSecret,
-=======
 			ResourceType: linkrp.MongoDatabasesResourceType,
 			Method:       mongo_ctrl.OperationListSecret,
->>>>>>> 48c0fe5d
 			HandlerFactory: func(opt frontend_ctrl.Options) (frontend_ctrl.Controller, error) {
 				return mongo_ctrl.NewListSecretsMongoDatabase(link_frontend_ctrl.Options{Options: opt, DeployProcessor: dp})
 			},
 		},
 		{
 			ParentRouter: daprHttpRouteRTSubrouter,
-<<<<<<< HEAD
-			ResourceType: link_frontend_ctrl.DaprInvokeHttpRoutesResourceTypeName,
-=======
 			ResourceType: linkrp.DaprInvokeHttpRoutesResourceType,
->>>>>>> 48c0fe5d
 			Method:       v1.OperationList,
 			HandlerFactory: func(opt frontend_ctrl.Options) (frontend_ctrl.Controller, error) {
 				return defaultoperation.NewListResources(opt,
@@ -200,11 +171,7 @@
 		},
 		{
 			ParentRouter: daprHttpRouteResourceRouter,
-<<<<<<< HEAD
-			ResourceType: link_frontend_ctrl.DaprInvokeHttpRoutesResourceTypeName,
-=======
 			ResourceType: linkrp.DaprInvokeHttpRoutesResourceType,
->>>>>>> 48c0fe5d
 			Method:       v1.OperationGet,
 			HandlerFactory: func(opt frontend_ctrl.Options) (frontend_ctrl.Controller, error) {
 				return defaultoperation.NewGetResource(opt,
@@ -216,11 +183,7 @@
 		},
 		{
 			ParentRouter: daprHttpRouteResourceRouter,
-<<<<<<< HEAD
-			ResourceType: link_frontend_ctrl.DaprInvokeHttpRoutesResourceTypeName,
-=======
 			ResourceType: linkrp.DaprInvokeHttpRoutesResourceType,
->>>>>>> 48c0fe5d
 			Method:       v1.OperationPut,
 			HandlerFactory: func(opt frontend_ctrl.Options) (frontend_ctrl.Controller, error) {
 				options := link_frontend_ctrl.Options{Options: opt, DeployProcessor: dp}
@@ -238,11 +201,7 @@
 		},
 		{
 			ParentRouter: daprHttpRouteResourceRouter,
-<<<<<<< HEAD
-			ResourceType: link_frontend_ctrl.DaprInvokeHttpRoutesResourceTypeName,
-=======
 			ResourceType: linkrp.DaprInvokeHttpRoutesResourceType,
->>>>>>> 48c0fe5d
 			Method:       v1.OperationPatch,
 			HandlerFactory: func(opt frontend_ctrl.Options) (frontend_ctrl.Controller, error) {
 				options := link_frontend_ctrl.Options{Options: opt, DeployProcessor: dp}
@@ -259,11 +218,7 @@
 			}},
 		{
 			ParentRouter: daprHttpRouteResourceRouter,
-<<<<<<< HEAD
-			ResourceType: link_frontend_ctrl.DaprInvokeHttpRoutesResourceTypeName,
-=======
 			ResourceType: linkrp.DaprInvokeHttpRoutesResourceType,
->>>>>>> 48c0fe5d
 			Method:       v1.OperationDelete,
 			HandlerFactory: func(opt frontend_ctrl.Options) (frontend_ctrl.Controller, error) {
 				options := link_frontend_ctrl.Options{Options: opt, DeployProcessor: dp}
@@ -279,11 +234,7 @@
 			}},
 		{
 			ParentRouter: daprPubSubRTSubrouter,
-<<<<<<< HEAD
-			ResourceType: link_frontend_ctrl.DaprPubSubBrokersResourceTypeName,
-=======
 			ResourceType: linkrp.DaprPubSubBrokersResourceType,
->>>>>>> 48c0fe5d
 			Method:       v1.OperationList,
 			HandlerFactory: func(opt frontend_ctrl.Options) (frontend_ctrl.Controller, error) {
 				return defaultoperation.NewListResources(opt,
@@ -295,11 +246,7 @@
 		},
 		{
 			ParentRouter: daprPubSubResourceRouter,
-<<<<<<< HEAD
-			ResourceType: link_frontend_ctrl.DaprPubSubBrokersResourceTypeName,
-=======
 			ResourceType: linkrp.DaprPubSubBrokersResourceType,
->>>>>>> 48c0fe5d
 			Method:       v1.OperationGet,
 			HandlerFactory: func(opt frontend_ctrl.Options) (frontend_ctrl.Controller, error) {
 				return defaultoperation.NewGetResource(opt,
@@ -311,11 +258,7 @@
 		},
 		{
 			ParentRouter: daprPubSubResourceRouter,
-<<<<<<< HEAD
-			ResourceType: link_frontend_ctrl.DaprPubSubBrokersResourceTypeName,
-=======
 			ResourceType: linkrp.DaprPubSubBrokersResourceType,
->>>>>>> 48c0fe5d
 			Method:       v1.OperationPut,
 			HandlerFactory: func(opt frontend_ctrl.Options) (frontend_ctrl.Controller, error) {
 				options := link_frontend_ctrl.Options{Options: opt, DeployProcessor: dp}
@@ -333,11 +276,7 @@
 		},
 		{
 			ParentRouter: daprPubSubResourceRouter,
-<<<<<<< HEAD
-			ResourceType: link_frontend_ctrl.DaprPubSubBrokersResourceTypeName,
-=======
 			ResourceType: linkrp.DaprPubSubBrokersResourceType,
->>>>>>> 48c0fe5d
 			Method:       v1.OperationPatch,
 			HandlerFactory: func(opt frontend_ctrl.Options) (frontend_ctrl.Controller, error) {
 				options := link_frontend_ctrl.Options{Options: opt, DeployProcessor: dp}
@@ -355,11 +294,7 @@
 		},
 		{
 			ParentRouter: daprPubSubResourceRouter,
-<<<<<<< HEAD
-			ResourceType: link_frontend_ctrl.DaprPubSubBrokersResourceTypeName,
-=======
 			ResourceType: linkrp.DaprPubSubBrokersResourceType,
->>>>>>> 48c0fe5d
 			Method:       v1.OperationDelete,
 			HandlerFactory: func(opt frontend_ctrl.Options) (frontend_ctrl.Controller, error) {
 				options := link_frontend_ctrl.Options{Options: opt, DeployProcessor: dp}
@@ -376,11 +311,7 @@
 		},
 		{
 			ParentRouter: daprSecretStoreRTSubrouter,
-<<<<<<< HEAD
-			ResourceType: link_frontend_ctrl.DaprSecretStoresResourceTypeName,
-=======
 			ResourceType: linkrp.DaprSecretStoresResourceType,
->>>>>>> 48c0fe5d
 			Method:       v1.OperationList,
 			HandlerFactory: func(opt frontend_ctrl.Options) (frontend_ctrl.Controller, error) {
 				return defaultoperation.NewListResources(opt,
@@ -392,11 +323,7 @@
 		},
 		{
 			ParentRouter: daprSecretStoreResourceRouter,
-<<<<<<< HEAD
-			ResourceType: link_frontend_ctrl.DaprSecretStoresResourceTypeName,
-=======
 			ResourceType: linkrp.DaprSecretStoresResourceType,
->>>>>>> 48c0fe5d
 			Method:       v1.OperationGet,
 			HandlerFactory: func(opt frontend_ctrl.Options) (frontend_ctrl.Controller, error) {
 				return defaultoperation.NewGetResource(opt,
@@ -408,11 +335,7 @@
 		},
 		{
 			ParentRouter: daprSecretStoreResourceRouter,
-<<<<<<< HEAD
-			ResourceType: link_frontend_ctrl.DaprSecretStoresResourceTypeName,
-=======
 			ResourceType: linkrp.DaprSecretStoresResourceType,
->>>>>>> 48c0fe5d
 			Method:       v1.OperationPut,
 			HandlerFactory: func(opt frontend_ctrl.Options) (frontend_ctrl.Controller, error) {
 				options := link_frontend_ctrl.Options{Options: opt, DeployProcessor: dp}
@@ -430,11 +353,7 @@
 		},
 		{
 			ParentRouter: daprSecretStoreResourceRouter,
-<<<<<<< HEAD
-			ResourceType: link_frontend_ctrl.DaprSecretStoresResourceTypeName,
-=======
 			ResourceType: linkrp.DaprSecretStoresResourceType,
->>>>>>> 48c0fe5d
 			Method:       v1.OperationPatch,
 			HandlerFactory: func(opt frontend_ctrl.Options) (frontend_ctrl.Controller, error) {
 				options := link_frontend_ctrl.Options{Options: opt, DeployProcessor: dp}
@@ -452,11 +371,7 @@
 		},
 		{
 			ParentRouter: daprSecretStoreResourceRouter,
-<<<<<<< HEAD
-			ResourceType: link_frontend_ctrl.DaprSecretStoresResourceTypeName,
-=======
 			ResourceType: linkrp.DaprSecretStoresResourceType,
->>>>>>> 48c0fe5d
 			Method:       v1.OperationDelete,
 			HandlerFactory: func(opt frontend_ctrl.Options) (frontend_ctrl.Controller, error) {
 				options := link_frontend_ctrl.Options{Options: opt, DeployProcessor: dp}
@@ -473,11 +388,7 @@
 		},
 		{
 			ParentRouter: daprStateStoreRTSubrouter,
-<<<<<<< HEAD
-			ResourceType: link_frontend_ctrl.DaprStateStoresResourceTypeName,
-=======
 			ResourceType: linkrp.DaprStateStoresResourceType,
->>>>>>> 48c0fe5d
 			Method:       v1.OperationList,
 			HandlerFactory: func(opt frontend_ctrl.Options) (frontend_ctrl.Controller, error) {
 				return defaultoperation.NewListResources(opt,
@@ -489,11 +400,7 @@
 		},
 		{
 			ParentRouter: daprStateStoreResourceRouter,
-<<<<<<< HEAD
-			ResourceType: link_frontend_ctrl.DaprStateStoresResourceTypeName,
-=======
 			ResourceType: linkrp.DaprStateStoresResourceType,
->>>>>>> 48c0fe5d
 			Method:       v1.OperationGet,
 			HandlerFactory: func(opt frontend_ctrl.Options) (frontend_ctrl.Controller, error) {
 				return defaultoperation.NewGetResource(opt,
@@ -505,11 +412,7 @@
 		},
 		{
 			ParentRouter: daprStateStoreResourceRouter,
-<<<<<<< HEAD
-			ResourceType: link_frontend_ctrl.DaprStateStoresResourceTypeName,
-=======
 			ResourceType: linkrp.DaprStateStoresResourceType,
->>>>>>> 48c0fe5d
 			Method:       v1.OperationPut,
 			HandlerFactory: func(opt frontend_ctrl.Options) (frontend_ctrl.Controller, error) {
 				options := link_frontend_ctrl.Options{Options: opt, DeployProcessor: dp}
@@ -527,11 +430,7 @@
 		},
 		{
 			ParentRouter: daprStateStoreResourceRouter,
-<<<<<<< HEAD
-			ResourceType: link_frontend_ctrl.DaprStateStoresResourceTypeName,
-=======
 			ResourceType: linkrp.DaprStateStoresResourceType,
->>>>>>> 48c0fe5d
 			Method:       v1.OperationPatch,
 			HandlerFactory: func(opt frontend_ctrl.Options) (frontend_ctrl.Controller, error) {
 				options := link_frontend_ctrl.Options{Options: opt, DeployProcessor: dp}
@@ -549,11 +448,7 @@
 		},
 		{
 			ParentRouter: daprStateStoreResourceRouter,
-<<<<<<< HEAD
-			ResourceType: link_frontend_ctrl.DaprStateStoresResourceTypeName,
-=======
 			ResourceType: linkrp.DaprStateStoresResourceType,
->>>>>>> 48c0fe5d
 			Method:       v1.OperationDelete,
 			HandlerFactory: func(opt frontend_ctrl.Options) (frontend_ctrl.Controller, error) {
 				options := link_frontend_ctrl.Options{Options: opt, DeployProcessor: dp}
@@ -570,11 +465,7 @@
 		},
 		{
 			ParentRouter: redisRTSubrouter,
-<<<<<<< HEAD
-			ResourceType: link_frontend_ctrl.RedisCachesResourceTypeName,
-=======
 			ResourceType: linkrp.RedisCachesResourceType,
->>>>>>> 48c0fe5d
 			Method:       v1.OperationList,
 			HandlerFactory: func(opt frontend_ctrl.Options) (frontend_ctrl.Controller, error) {
 				return defaultoperation.NewListResources(opt,
@@ -586,11 +477,7 @@
 		},
 		{
 			ParentRouter: redisResourceRouter,
-<<<<<<< HEAD
-			ResourceType: link_frontend_ctrl.RedisCachesResourceTypeName,
-=======
 			ResourceType: linkrp.RedisCachesResourceType,
->>>>>>> 48c0fe5d
 			Method:       v1.OperationGet,
 			HandlerFactory: func(opt frontend_ctrl.Options) (frontend_ctrl.Controller, error) {
 				return defaultoperation.NewGetResource(opt,
@@ -602,11 +489,7 @@
 		},
 		{
 			ParentRouter: redisResourceRouter,
-<<<<<<< HEAD
-			ResourceType: link_frontend_ctrl.RedisCachesResourceTypeName,
-=======
 			ResourceType: linkrp.RedisCachesResourceType,
->>>>>>> 48c0fe5d
 			Method:       v1.OperationPut,
 			HandlerFactory: func(opt frontend_ctrl.Options) (frontend_ctrl.Controller, error) {
 				options := link_frontend_ctrl.Options{Options: opt, DeployProcessor: dp}
@@ -624,11 +507,7 @@
 		},
 		{
 			ParentRouter: redisResourceRouter,
-<<<<<<< HEAD
-			ResourceType: link_frontend_ctrl.RedisCachesResourceTypeName,
-=======
 			ResourceType: linkrp.RedisCachesResourceType,
->>>>>>> 48c0fe5d
 			Method:       v1.OperationPatch,
 			HandlerFactory: func(opt frontend_ctrl.Options) (frontend_ctrl.Controller, error) {
 				options := link_frontend_ctrl.Options{Options: opt, DeployProcessor: dp}
@@ -646,11 +525,7 @@
 		},
 		{
 			ParentRouter: redisResourceRouter,
-<<<<<<< HEAD
-			ResourceType: link_frontend_ctrl.RedisCachesResourceTypeName,
-=======
 			ResourceType: linkrp.RedisCachesResourceType,
->>>>>>> 48c0fe5d
 			Method:       v1.OperationDelete,
 			HandlerFactory: func(opt frontend_ctrl.Options) (frontend_ctrl.Controller, error) {
 				options := link_frontend_ctrl.Options{Options: opt, DeployProcessor: dp}
@@ -667,24 +542,15 @@
 		},
 		{
 			ParentRouter: redisResourceRouter.PathPrefix("/listsecrets").Subrouter(),
-<<<<<<< HEAD
-			ResourceType: link_frontend_ctrl.RedisCachesResourceTypeName,
-			Method:       link_frontend_ctrl.OperationListSecret,
-=======
 			ResourceType: linkrp.RedisCachesResourceType,
 			Method:       redis_ctrl.OperationListSecret,
->>>>>>> 48c0fe5d
 			HandlerFactory: func(opt frontend_ctrl.Options) (frontend_ctrl.Controller, error) {
 				return redis_ctrl.NewListSecretsRedisCache(link_frontend_ctrl.Options{Options: opt, DeployProcessor: dp})
 			},
 		},
 		{
 			ParentRouter: rabbitmqRTSubrouter,
-<<<<<<< HEAD
-			ResourceType: link_frontend_ctrl.RabbitMQMessageQueuesResourceTypeName,
-=======
 			ResourceType: linkrp.RabbitMQMessageQueuesResourceType,
->>>>>>> 48c0fe5d
 			Method:       v1.OperationList,
 			HandlerFactory: func(opt frontend_ctrl.Options) (frontend_ctrl.Controller, error) {
 				return defaultoperation.NewListResources(opt,
@@ -696,11 +562,7 @@
 		},
 		{
 			ParentRouter: rabbitmqResourceRouter,
-<<<<<<< HEAD
-			ResourceType: link_frontend_ctrl.RabbitMQMessageQueuesResourceTypeName,
-=======
 			ResourceType: linkrp.RabbitMQMessageQueuesResourceType,
->>>>>>> 48c0fe5d
 			Method:       v1.OperationGet,
 			HandlerFactory: func(opt frontend_ctrl.Options) (frontend_ctrl.Controller, error) {
 				return defaultoperation.NewGetResource(opt,
@@ -712,11 +574,7 @@
 		},
 		{
 			ParentRouter: rabbitmqResourceRouter,
-<<<<<<< HEAD
-			ResourceType: link_frontend_ctrl.RabbitMQMessageQueuesResourceTypeName,
-=======
 			ResourceType: linkrp.RabbitMQMessageQueuesResourceType,
->>>>>>> 48c0fe5d
 			Method:       v1.OperationPut,
 			HandlerFactory: func(opt frontend_ctrl.Options) (frontend_ctrl.Controller, error) {
 				options := link_frontend_ctrl.Options{Options: opt, DeployProcessor: dp}
@@ -734,11 +592,7 @@
 		},
 		{
 			ParentRouter: rabbitmqResourceRouter,
-<<<<<<< HEAD
-			ResourceType: link_frontend_ctrl.RabbitMQMessageQueuesResourceTypeName,
-=======
 			ResourceType: linkrp.RabbitMQMessageQueuesResourceType,
->>>>>>> 48c0fe5d
 			Method:       v1.OperationPatch,
 			HandlerFactory: func(opt frontend_ctrl.Options) (frontend_ctrl.Controller, error) {
 				options := link_frontend_ctrl.Options{Options: opt, DeployProcessor: dp}
@@ -756,11 +610,7 @@
 		},
 		{
 			ParentRouter: rabbitmqResourceRouter,
-<<<<<<< HEAD
-			ResourceType: link_frontend_ctrl.RabbitMQMessageQueuesResourceTypeName,
-=======
 			ResourceType: linkrp.RabbitMQMessageQueuesResourceType,
->>>>>>> 48c0fe5d
 			Method:       v1.OperationDelete,
 			HandlerFactory: func(opt frontend_ctrl.Options) (frontend_ctrl.Controller, error) {
 				options := link_frontend_ctrl.Options{Options: opt, DeployProcessor: dp}
@@ -777,23 +627,14 @@
 		},
 		{
 			ParentRouter: rabbitmqResourceRouter.PathPrefix("/listsecrets").Subrouter(),
-<<<<<<< HEAD
-			ResourceType: link_frontend_ctrl.RabbitMQMessageQueuesResourceTypeName,
-			Method:       link_frontend_ctrl.OperationListSecret,
-=======
 			ResourceType: linkrp.RabbitMQMessageQueuesResourceType,
 			Method:       rabbitmq_ctrl.OperationListSecret,
->>>>>>> 48c0fe5d
 			HandlerFactory: func(opt frontend_ctrl.Options) (frontend_ctrl.Controller, error) {
 				return rabbitmq_ctrl.NewListSecretsRabbitMQMessageQueue(link_frontend_ctrl.Options{Options: opt, DeployProcessor: dp})
 			},
 		}, {
 			ParentRouter: sqlRTSubrouter,
-<<<<<<< HEAD
-			ResourceType: link_frontend_ctrl.SqlDatabasesResourceTypeName,
-=======
 			ResourceType: linkrp.SqlDatabasesResourceType,
->>>>>>> 48c0fe5d
 			Method:       v1.OperationList,
 			HandlerFactory: func(opt frontend_ctrl.Options) (frontend_ctrl.Controller, error) {
 				return defaultoperation.NewListResources(opt,
@@ -805,11 +646,7 @@
 		},
 		{
 			ParentRouter: sqlResourceRouter,
-<<<<<<< HEAD
-			ResourceType: link_frontend_ctrl.SqlDatabasesResourceTypeName,
-=======
 			ResourceType: linkrp.SqlDatabasesResourceType,
->>>>>>> 48c0fe5d
 			Method:       v1.OperationGet,
 			HandlerFactory: func(opt frontend_ctrl.Options) (frontend_ctrl.Controller, error) {
 				return defaultoperation.NewGetResource(opt,
@@ -821,11 +658,7 @@
 		},
 		{
 			ParentRouter: sqlResourceRouter,
-<<<<<<< HEAD
-			ResourceType: link_frontend_ctrl.SqlDatabasesResourceTypeName,
-=======
 			ResourceType: linkrp.SqlDatabasesResourceType,
->>>>>>> 48c0fe5d
 			Method:       v1.OperationPut,
 			HandlerFactory: func(opt frontend_ctrl.Options) (frontend_ctrl.Controller, error) {
 				options := link_frontend_ctrl.Options{Options: opt, DeployProcessor: dp}
@@ -843,11 +676,7 @@
 		},
 		{
 			ParentRouter: sqlResourceRouter,
-<<<<<<< HEAD
-			ResourceType: link_frontend_ctrl.SqlDatabasesResourceTypeName,
-=======
 			ResourceType: linkrp.SqlDatabasesResourceType,
->>>>>>> 48c0fe5d
 			Method:       v1.OperationPatch,
 			HandlerFactory: func(opt frontend_ctrl.Options) (frontend_ctrl.Controller, error) {
 				options := link_frontend_ctrl.Options{Options: opt, DeployProcessor: dp}
@@ -865,11 +694,7 @@
 		},
 		{
 			ParentRouter: sqlResourceRouter,
-<<<<<<< HEAD
-			ResourceType: link_frontend_ctrl.SqlDatabasesResourceTypeName,
-=======
 			ResourceType: linkrp.SqlDatabasesResourceType,
->>>>>>> 48c0fe5d
 			Method:       v1.OperationDelete,
 			HandlerFactory: func(opt frontend_ctrl.Options) (frontend_ctrl.Controller, error) {
 				options := link_frontend_ctrl.Options{Options: opt, DeployProcessor: dp}
@@ -886,11 +711,7 @@
 		},
 		{
 			ParentRouter: extenderRTSubrouter,
-<<<<<<< HEAD
-			ResourceType: link_frontend_ctrl.ExtendersResourceTypeName,
-=======
 			ResourceType: linkrp.ExtendersResourceType,
->>>>>>> 48c0fe5d
 			Method:       v1.OperationList,
 			HandlerFactory: func(opt frontend_ctrl.Options) (frontend_ctrl.Controller, error) {
 				return defaultoperation.NewListResources(opt,
@@ -902,11 +723,7 @@
 		},
 		{
 			ParentRouter: extenderResourceRouter,
-<<<<<<< HEAD
-			ResourceType: link_frontend_ctrl.ExtendersResourceTypeName,
-=======
 			ResourceType: linkrp.ExtendersResourceType,
->>>>>>> 48c0fe5d
 			Method:       v1.OperationGet,
 			HandlerFactory: func(opt frontend_ctrl.Options) (frontend_ctrl.Controller, error) {
 				return defaultoperation.NewGetResource(opt,
@@ -918,11 +735,7 @@
 		},
 		{
 			ParentRouter: extenderResourceRouter,
-<<<<<<< HEAD
-			ResourceType: link_frontend_ctrl.ExtendersResourceTypeName,
-=======
 			ResourceType: linkrp.ExtendersResourceType,
->>>>>>> 48c0fe5d
 			Method:       v1.OperationPut,
 			HandlerFactory: func(opt frontend_ctrl.Options) (frontend_ctrl.Controller, error) {
 				options := link_frontend_ctrl.Options{Options: opt, DeployProcessor: dp}
@@ -940,11 +753,7 @@
 		},
 		{
 			ParentRouter: extenderResourceRouter,
-<<<<<<< HEAD
-			ResourceType: link_frontend_ctrl.ExtendersResourceTypeName,
-=======
 			ResourceType: linkrp.ExtendersResourceType,
->>>>>>> 48c0fe5d
 			Method:       v1.OperationPatch,
 			HandlerFactory: func(opt frontend_ctrl.Options) (frontend_ctrl.Controller, error) {
 				options := link_frontend_ctrl.Options{Options: opt, DeployProcessor: dp}
@@ -962,11 +771,7 @@
 		},
 		{
 			ParentRouter: extenderResourceRouter,
-<<<<<<< HEAD
-			ResourceType: link_frontend_ctrl.ExtendersResourceTypeName,
-=======
 			ResourceType: linkrp.ExtendersResourceType,
->>>>>>> 48c0fe5d
 			Method:       v1.OperationDelete,
 			HandlerFactory: func(opt frontend_ctrl.Options) (frontend_ctrl.Controller, error) {
 				options := link_frontend_ctrl.Options{Options: opt, DeployProcessor: dp}
@@ -983,13 +788,8 @@
 		},
 		{
 			ParentRouter: extenderResourceRouter.PathPrefix("/listsecrets").Subrouter(),
-<<<<<<< HEAD
-			ResourceType: link_frontend_ctrl.ExtendersResourceTypeName,
-			Method:       link_frontend_ctrl.OperationListSecret,
-=======
 			ResourceType: linkrp.ExtendersResourceType,
 			Method:       extender_ctrl.OperationListSecret,
->>>>>>> 48c0fe5d
 			HandlerFactory: func(opt frontend_ctrl.Options) (frontend_ctrl.Controller, error) {
 				return extender_ctrl.NewListSecretsExtender(link_frontend_ctrl.Options{Options: opt, DeployProcessor: dp})
 			},

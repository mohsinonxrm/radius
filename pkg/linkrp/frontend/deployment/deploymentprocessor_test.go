--- conflicted
+++ resolved
@@ -227,13 +227,8 @@
 	secretValues := map[string]rpv1.SecretValueReference{}
 	if mode == modeResource || mode == modeRecipe {
 		computedValues = map[string]renderers.ComputedValueReference{
-<<<<<<< HEAD
-			linkrp.DatabaseNameValue: {
-				LocalID:     outputresource.LocalIDAzureCosmosDBMongo,
-=======
 			renderers.DatabaseNameValue: {
 				LocalID:     rpv1.LocalIDAzureCosmosDBMongo,
->>>>>>> 3dd34e81
 				JSONPointer: "/properties/resource/id",
 			},
 			linkrp.Host: {
@@ -259,13 +254,8 @@
 			},
 		}
 
-<<<<<<< HEAD
-		secretValues = map[string]rp.SecretValueReference{
-			linkrp.UsernameStringValue:      {Value: "testUser"},
-=======
 		secretValues = map[string]rpv1.SecretValueReference{
 			renderers.UsernameStringValue:   {Value: "testUser"},
->>>>>>> 3dd34e81
 			renderers.PasswordStringHolder:  {Value: "testPassword"},
 			renderers.ConnectionStringValue: {Value: cosmosConnectionString},
 		}
@@ -879,10 +869,6 @@
 		deploymentOutput, err := dp.Deploy(ctx, mongoLinkResourceID, testRendererOutput)
 		require.NoError(t, err)
 		require.Equal(t, testRendererOutput.SecretValues, deploymentOutput.SecretValues)
-<<<<<<< HEAD
-		require.Equal(t, map[string]any{linkrp.DatabaseNameValue: "test-database", "host": 8080}, deploymentOutput.ComputedValues)
-		require.Equal(t, resources, deploymentOutput.RecipeData.Resources)
-=======
 		require.Equal(t, map[string]any{renderers.DatabaseNameValue: "test-database", "host": 8080}, deploymentOutput.ComputedValues)
 	})
 	t.Run("Verify deploy success with redis recipe (azure resource binding)", func(t *testing.T) {
@@ -986,7 +972,6 @@
 		require.NoError(t, err)
 		require.Equal(t, transformRecipeResponseToSecrets(resources.Secrets), deploymentOutput.SecretValues)
 		require.Equal(t, map[string]any{renderers.Port: 6379, renderers.Host: "mycluster.us-west-2.amazonaws.com"}, deploymentOutput.ComputedValues)
->>>>>>> 3dd34e81
 	})
 
 	t.Run("Verify deploy failure with recipe", func(t *testing.T) {

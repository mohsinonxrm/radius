// ------------------------------------------------------------
// Copyright (c) Microsoft Corporation.
// Licensed under the MIT License.
// ------------------------------------------------------------

package environments

import (
	"context"
	"fmt"
	"net/http"
	"strconv"
	"strings"

	"github.com/go-logr/logr"
	v1 "github.com/project-radius/radius/pkg/armrpc/api/v1"
	ctrl "github.com/project-radius/radius/pkg/armrpc/frontend/controller"
	"github.com/project-radius/radius/pkg/armrpc/rest"
	"github.com/project-radius/radius/pkg/corerp/datamodel"
	"github.com/project-radius/radius/pkg/corerp/datamodel/converter"
	"github.com/project-radius/radius/pkg/corerp/frontend/controller/util"
<<<<<<< HEAD
	link_frontend_ctrl "github.com/project-radius/radius/pkg/linkrp/frontend/controller"
=======
	"github.com/project-radius/radius/pkg/linkrp"
>>>>>>> 48c0fe5d
	"golang.org/x/exp/maps"
	"golang.org/x/exp/slices"
	"oras.land/oras-go/v2/registry/remote"
)

var _ ctrl.Controller = (*CreateOrUpdateEnvironment)(nil)

// CreateOrUpdateEnvironments is the controller implementation to create or update environment resource.
type CreateOrUpdateEnvironment struct {
	ctrl.Operation[*datamodel.Environment, datamodel.Environment]
}

// NewCreateOrUpdateEnvironment creates a new CreateOrUpdateEnvironment.
func NewCreateOrUpdateEnvironment(opts ctrl.Options) (ctrl.Controller, error) {
	return &CreateOrUpdateEnvironment{
		ctrl.NewOperation(opts,
			ctrl.ResourceOptions[datamodel.Environment]{
				RequestConverter:  converter.EnvironmentDataModelFromVersioned,
				ResponseConverter: converter.EnvironmentDataModelToVersioned,
			},
		),
	}, nil
}

// Run executes CreateOrUpdateEnvironment operation.
func (e *CreateOrUpdateEnvironment) Run(ctx context.Context, w http.ResponseWriter, req *http.Request) (rest.Response, error) {
	serviceCtx := v1.ARMRequestContextFromContext(ctx)
	newResource, err := e.GetResourceFromRequest(ctx, req)
	if err != nil {
		return nil, err
	}
	old, etag, err := e.GetResource(ctx, serviceCtx.ResourceID)
	if err != nil {
		return nil, err
	}

	if r, err := e.PrepareResource(ctx, req, newResource, old, etag); r != nil || err != nil {
		return r, err
	}

	if err := newResource.Properties.Compute.Identity.Validate(); err != nil {
		return rest.NewBadRequestResponse(err.Error()), nil
	}

	// Update Recipes mapping with dev recipes.
	if newResource.Properties.UseDevRecipes {
		devRecipes, err := getDevRecipes(ctx)
		if err != nil {
			return nil, err
		}

		err = ensureUserRecipesNamesAreNotReserved(newResource.Properties.Recipes, devRecipes)
		if err != nil {
			return nil, err
		}

		if newResource.Properties.Recipes == nil {
			newResource.Properties.Recipes = map[string]datamodel.EnvironmentRecipeProperties{}
		}
		maps.Copy(newResource.Properties.Recipes, devRecipes)
	}

	// Create Query filter to query kubernetes namespace used by the other environment resources.
	namespace := newResource.Properties.Compute.KubernetesCompute.Namespace
	result, err := util.FindResources(ctx, serviceCtx.ResourceID.RootScope(), serviceCtx.ResourceID.Type(), "properties.compute.kubernetes.namespace", namespace, e.StorageClient())
	if err != nil {
		return nil, err
	}

	if len(result.Items) > 0 {
		env := &datamodel.Environment{}
		if err := result.Items[0].As(env); err != nil {
			return nil, err
		}

		// If a different resource has the same namespace, return a conflict
		// Otherwise, continue and update the resource
		if old == nil || env.ID != old.ID {
			return rest.NewConflictResponse(fmt.Sprintf("Environment %s with the same namespace (%s) already exists", env.ID, namespace)), nil
		}
	}

	newResource.SetProvisioningState(v1.ProvisioningStateSucceeded)
	newEtag, err := e.SaveResource(ctx, serviceCtx.ResourceID.String(), newResource, etag)
	if err != nil {
		return nil, err
	}

	return e.ConstructSyncResponse(ctx, req.Method, newEtag, newResource)
}

func getDevRecipes(ctx context.Context) (map[string]datamodel.EnvironmentRecipeProperties, error) {
	recipes := map[string]datamodel.EnvironmentRecipeProperties{}

	logger := logr.FromContextOrDiscard(ctx)
	reg, err := remote.NewRegistry(DevRecipesACRPath)
	if err != nil {
		return nil, fmt.Errorf("failed to create client to registry %s -  %s", DevRecipesACRPath, err.Error())
	}

	// if repository has the correct path it should look like: <acrPath>/recipes/<linkType>/<provider>
	err = reg.Repositories(ctx, "", func(repos []string) error {
		for _, repo := range repos {
			link, provider := parseRepoPathForMetadata(repo)
			if link != "" && provider != "" {
				if slices.Contains(supportedProviders(), provider) {
					var name string
					var linkType string
					switch link {
					case "mongodatabases":
						name = "mongo" + "-" + provider
<<<<<<< HEAD
						linkType = link_frontend_ctrl.MongoDatabasesResourceTypeName
=======
						linkType = linkrp.MongoDatabasesResourceType
>>>>>>> 48c0fe5d
					default:
						continue
					}
					repoPath := DevRecipesACRPath + "/" + repo
					repoClient, err := remote.NewRepository(repoPath)
					if err != nil {
						return fmt.Errorf("failed to create client to repository %s -  %s", repoPath, err.Error())
					}

					// for a given repository, list the tags and identify what the latest version of the repo is
					// for now, only the latest verision of the repo is linked to the environment
					err = repoClient.Tags(ctx, "", func(tags []string) error {
						version, err := findHighestVersion(tags)
						if err != nil {
							return fmt.Errorf("error occurred while finding highest version for repo %s - %s", repoPath, err.Error())
						}
						recipes[name] = datamodel.EnvironmentRecipeProperties{
							LinkType:     linkType,
							TemplatePath: repoPath + ":" + fmt.Sprintf("%.1f", version),
						}
						return nil
					})
					if err != nil {
						return fmt.Errorf("failed to list tags for repository %s -  %s", repoPath, err.Error())
					}
				}
			}
		}

		logger.Info(fmt.Sprintf("pulled %d dev recipes", len(recipes)))

		// This function never returns an error as we currently silently continue on any repositories that don't have the path pattern specified.
		// It has a definition that specifies an error is returned to match the definition defined by reg.Repositories.
		// TODO: Add metrics here to identify how long this takes. Long-term, we should ensure the registry only has recipes. #4440
		return nil
	})

	if err != nil {
		return nil, fmt.Errorf("failed to list recipes available in registry at path  %s -  %s", DevRecipesACRPath, err.Error())
	}

	return recipes, nil
}

func parseRepoPathForMetadata(repo string) (link, provider string) {
	if strings.HasPrefix(repo, "recipes/") {
		recipePath := strings.Split(repo, "recipes/")[1]
		if strings.Count(recipePath, "/") == 1 {
			link, provider := strings.Split(recipePath, "/")[0], strings.Split(recipePath, "/")[1]
			return link, provider
		}
	}

	return link, provider
}

func ensureUserRecipesNamesAreNotReserved(userRecipes, devRecipes map[string]datamodel.EnvironmentRecipeProperties) error {
	overlap := map[string]datamodel.EnvironmentRecipeProperties{}
	for k := range devRecipes {
		if v, ok := userRecipes[k]; ok {
			overlap[k] = v
		}
	}

	if len(overlap) > 0 {
		errorPrefix := "recipe name(s) reserved for devRecipes for: "
		var errorRecipes string
		for k, v := range overlap {
			if errorRecipes != "" {
				errorRecipes += ", "
			}

			errorRecipes += fmt.Sprintf("recipe with name %s (linkType %s and templatePath %s)", k, v.LinkType, v.TemplatePath)
		}

		return fmt.Errorf(errorPrefix + errorRecipes)
	}

	return nil
}

func findHighestVersion(versions []string) (latest float64, err error) {
	for _, version := range versions {
		f, err := strconv.ParseFloat(version, 32)
		if err != nil {
			return 0.0, fmt.Errorf("Unable to convert tag %s into valid version.", version)
		}

		if f > latest {
			latest = f
		}
	}

	return latest, nil
}<|MERGE_RESOLUTION|>--- conflicted
+++ resolved
@@ -19,11 +19,7 @@
 	"github.com/project-radius/radius/pkg/corerp/datamodel"
 	"github.com/project-radius/radius/pkg/corerp/datamodel/converter"
 	"github.com/project-radius/radius/pkg/corerp/frontend/controller/util"
-<<<<<<< HEAD
-	link_frontend_ctrl "github.com/project-radius/radius/pkg/linkrp/frontend/controller"
-=======
 	"github.com/project-radius/radius/pkg/linkrp"
->>>>>>> 48c0fe5d
 	"golang.org/x/exp/maps"
 	"golang.org/x/exp/slices"
 	"oras.land/oras-go/v2/registry/remote"
@@ -135,11 +131,7 @@
 					switch link {
 					case "mongodatabases":
 						name = "mongo" + "-" + provider
-<<<<<<< HEAD
-						linkType = link_frontend_ctrl.MongoDatabasesResourceTypeName
-=======
 						linkType = linkrp.MongoDatabasesResourceType
->>>>>>> 48c0fe5d
 					default:
 						continue
 					}

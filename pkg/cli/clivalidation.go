--- conflicted
+++ resolved
@@ -425,29 +425,17 @@
 	}
 }
 
-<<<<<<< HEAD
-func RequireRecipeName(cmd *cobra.Command) (string, error) {
-	recipeName, err := cmd.Flags().GetString("name")
-	if recipeName == "" {
-		return "", errors.New("recipe name cannot be empty")
-	}
-	if err != nil {
-		return recipeName, err
-	}
-	return recipeName, nil
-}
-
-func RequireLinkType(cmd *cobra.Command) (string, error) {
-	linkType, err := cmd.Flags().GetString("link-type")
-	if err != nil {
-		return linkType, err
-	}
-	return linkType, nil
-=======
 func RequireRecipeNameArgs(cmd *cobra.Command, args []string) (string, error) {
 	if len(args) < 1 {
 		return "", errors.New("no recipe name provided")
 	}
 	return args[0], nil
->>>>>>> a80656b3
+}
+
+func RequireLinkType(cmd *cobra.Command) (string, error) {
+	linkType, err := cmd.Flags().GetString("link-type")
+	if err != nil {
+		return linkType, err
+	}
+	return linkType, nil
 }
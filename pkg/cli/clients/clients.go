// ------------------------------------------------------------
// Copyright (c) Microsoft Corporation.
// Licensed under the MIT License.
// ------------------------------------------------------------

package clients

import (
	"context"
	"io"
	"os"

	"github.com/project-radius/radius/pkg/azure/azresources"
	"github.com/project-radius/radius/pkg/azure/radclient"
	"github.com/project-radius/radius/pkg/cli/output"
	"github.com/project-radius/radius/pkg/connectorrp/api/v20220315privatepreview"
)

// NOTE: parameters in the template engine follow the structure:
//
// {
//   "parameter1Name": {
//     "value": ...
//   }
// }
//
// Each parameter can have additional metadata besides the mandatory 'value' key.
//
// We're really only interested in 'value' and we pass the other metadata through.
//
// The full format is documented here: https://docs.microsoft.com/en-us/azure/azure-resource-manager/templates/parameter-files
//
// Note that we're only storing the 'parameters' node of the format described above.
type DeploymentParameters = map[string]map[string]interface{}

// DeploymentOptions is the options passed when deploying an ARM-JSON template.
type DeploymentOptions struct {
	// Template is the text of the ARM-JSON template in string form.
	Template string

	// Parameters is the set of parameters passed to the deployment.
	Parameters DeploymentParameters

	// ProgressChan is a channel used to signal progress of the deployment operation.
	// The deployment client MUST close the channel if it was provided.
	ProgressChan chan<- ResourceProgress
}

type ResourceStatus string

const (
	StatusStarted   ResourceStatus = "Started"
	StatusFailed    ResourceStatus = "Failed"
	StatusCompleted ResourceStatus = "Completed"
)

type ResourceProgress struct {
	Resource azresources.ResourceID
	Status   ResourceStatus
}

type DeploymentOutput struct {
	Type  string      `json:"type"`
	Value interface{} `json:"value"`
}

type DeploymentResult struct {
	Resources []azresources.ResourceID
	Outputs   map[string]DeploymentOutput
}

// DeploymentClient is used to deploy ARM-JSON templates (compiled Bicep output).
type DeploymentClient interface {
	Deploy(ctx context.Context, options DeploymentOptions) (DeploymentResult, error)
}

// DiagnosticsClient is used to interface with diagnostics features like logs and port-forwards.
type DiagnosticsClient interface {
	Expose(ctx context.Context, options ExposeOptions) (failed chan error, stop chan struct{}, signals chan os.Signal, err error)
	Logs(ctx context.Context, options LogsOptions) ([]LogStream, error)
	GetPublicEndpoint(ctx context.Context, options EndpointOptions) (*string, error)
}

type EndpointOptions struct {
	ResourceID azresources.ResourceID
}

type ExposeOptions struct {
	Application string
	Resource    string
	Port        int
	RemotePort  int
	Replica     string
}

type LogsOptions struct {
	Application string
	Resource    string
	Follow      bool
	Container   string
	Replica     string
}

type LogStream struct {
	Name   string
	Stream io.ReadCloser
}

<<<<<<< HEAD
type ApplicationStatus struct {
	Name              string
	HealthState       string
	ProvisioningState string
	ResourceCount     int
	Gateways          []GatewayStatus
}

type GatewayStatus struct {
	Name     string
	Endpoint string
}

// ManagementClient is used to interface with management features like listing applications and resources.
type ManagementClient interface {
=======
// LegacyManagementClient is used to interface with management features like listing applications and resources.
type LegacyManagementClient interface {
>>>>>>> 638a7087
	ListApplications(ctx context.Context) (*radclient.ApplicationList, error)
	ShowApplication(ctx context.Context, applicationName string) (*radclient.ApplicationResource, error)
	DeleteApplication(ctx context.Context, applicationName string) error
	ShowApplicationStatus(ctx context.Context, applicationName string) (*ApplicationStatus, error)

	ShowResource(ctx context.Context, applicationName, resourceType, resourceName, resourceGroup, resourceSubscriptionID string) (interface{}, error)
	ListAllResourcesByApplication(ctx context.Context, applicationName string) (*radclient.RadiusResourceList, error)
}

// ApplicationsManagementClient is used to interface with management features like listing resources by app, show details of a resource.
type ApplicationsManagementClient interface {
	ListAllResourcesByApplication(ctx context.Context, applicationName string) ([]v20220315privatepreview.Resource, error)
}

func ShallowCopy(params DeploymentParameters) DeploymentParameters {
	copy := DeploymentParameters{}
	for k, v := range params {
		copy[k] = v
	}

	return copy
}

type ServerLifecycleClient interface {
	GetStatus(ctx context.Context) (interface{}, []output.Column, error)
	IsRunning(ctx context.Context) (bool, error)
	EnsureStarted(ctx context.Context) error
	EnsureStopped(ctx context.Context) error
}<|MERGE_RESOLUTION|>--- conflicted
+++ resolved
@@ -106,7 +106,6 @@
 	Stream io.ReadCloser
 }
 
-<<<<<<< HEAD
 type ApplicationStatus struct {
 	Name              string
 	HealthState       string
@@ -120,12 +119,8 @@
 	Endpoint string
 }
 
-// ManagementClient is used to interface with management features like listing applications and resources.
-type ManagementClient interface {
-=======
 // LegacyManagementClient is used to interface with management features like listing applications and resources.
 type LegacyManagementClient interface {
->>>>>>> 638a7087
 	ListApplications(ctx context.Context) (*radclient.ApplicationList, error)
 	ShowApplication(ctx context.Context, applicationName string) (*radclient.ApplicationResource, error)
 	DeleteApplication(ctx context.Context, applicationName string) error

--- conflicted
+++ resolved
@@ -12,10 +12,7 @@
 
 	"github.com/Azure/go-autorest/autorest"
 
-<<<<<<< HEAD
 	"github.com/project-radius/radius/pkg/azure/armauth"
-=======
->>>>>>> 44df32e3
 	azclients "github.com/project-radius/radius/pkg/azure/clients"
 	"github.com/project-radius/radius/pkg/azure/radclient"
 	"github.com/project-radius/radius/pkg/cli/azure"
@@ -26,23 +23,8 @@
 
 // KubernetesEnvironment represents a Kubernetes Radius environment.
 type KubernetesEnvironment struct {
-<<<<<<< HEAD
-	Name                     string     `mapstructure:"name" validate:"required"`
-	Kind                     string     `mapstructure:"kind" validate:"required"`
-	Context                  string     `mapstructure:"context" validate:"required"`
-	Namespace                string     `mapstructure:"namespace" validate:"required"`
-	DefaultApplication       string     `mapstructure:"defaultapplication,omitempty"`
+	RadiusEnvironment `mapstructure:",squash"`
 	Providers                *Providers `mapstructure:"providers"`
-	RadiusRPLocalURL         string     `mapstructure:"radiusrplocalurl,omitempty"`
-	DeploymentEngineLocalURL string     `mapstructure:"deploymentenginelocalurl,omitempty"`
-	UCPLocalURL              string     `mapstructure:"ucplocalurl,omitempty"`
-	EnableUCP                bool       `mapstructure:"enableucp,omitempty"`
-
-	// We tolerate and allow extra fields - this helps with forwards compat.
-	Properties map[string]interface{} `mapstructure:",remain"`
-=======
-	RadiusEnvironment `mapstructure:",squash"`
->>>>>>> 44df32e3
 }
 
 func (e *KubernetesEnvironment) GetName() string {

--- conflicted
+++ resolved
@@ -33,11 +33,7 @@
 	testcases := []radcli.ValidateInput{
 		{
 			Name:          "Valid Unregister Command",
-<<<<<<< HEAD
-			Input:         []string{"--name", "test_recipe", "--link-type", "link-type"},
-=======
-			Input:         []string{"test_recipe"},
->>>>>>> a80656b3
+			Input:         []string{"test_recipe", "--link-type", "link-type"},
 			ExpectedValid: true,
 			ConfigHolder: framework.ConfigHolder{
 				ConfigFilePath: "",
@@ -46,13 +42,8 @@
 		},
 		{
 			Name:          "Unregister Command with fallback workspace",
-<<<<<<< HEAD
-			Input:         []string{"--name", "test_recipe", "--link-type", "link-type"},
-			ExpectedValid: false,
-=======
-			Input:         []string{"-e", "my-env", "test_recipe"},
+			Input:         []string{"-e", "my-env", "test_recipe", "--link-type", "link-type"},
 			ExpectedValid: true,
->>>>>>> a80656b3
 			ConfigHolder: framework.ConfigHolder{
 				ConfigFilePath: "",
 				Config:         radcli.LoadEmptyConfig(t),
@@ -69,8 +60,7 @@
 		},
 		{
 			Name:          "Unregister Command with too many args",
-<<<<<<< HEAD
-			Input:         []string{"--name", "foo", "--link-type", "link-type", "bar", "foo1"},
+			Input:         []string{"foo", "bar", "foo1", "--link-type", "link-type"},
 			ExpectedValid: false,
 			ConfigHolder: framework.ConfigHolder{
 				ConfigFilePath: "",
@@ -79,10 +69,7 @@
 		},
 		{
 			Name:          "Unregister Command without link type",
-			Input:         []string{"--name", "foo"},
-=======
-			Input:         []string{"foo", "bar", "foo1"},
->>>>>>> a80656b3
+			Input:         []string{"foo"},
 			ExpectedValid: false,
 			ConfigHolder: framework.ConfigHolder{
 				ConfigFilePath: "",

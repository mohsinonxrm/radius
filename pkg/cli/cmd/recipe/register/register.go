// ------------------------------------------------------------
// Copyright (c) Microsoft Corporation.
// Licensed under the MIT License.
// ------------------------------------------------------------

package register

import (
	"context"
	"fmt"

	v1 "github.com/project-radius/radius/pkg/armrpc/api/v1"
	"github.com/project-radius/radius/pkg/cli"
	"github.com/project-radius/radius/pkg/cli/bicep"
	"github.com/project-radius/radius/pkg/cli/cmd/commonflags"
	"github.com/project-radius/radius/pkg/cli/connections"
	"github.com/project-radius/radius/pkg/cli/framework"
	"github.com/project-radius/radius/pkg/cli/output"
	"github.com/project-radius/radius/pkg/cli/workspaces"
	corerpapps "github.com/project-radius/radius/pkg/corerp/api/v20220315privatepreview"
	"github.com/spf13/cobra"
)

// NewCommand creates an instance of the command and runner for the `rad recipe register` command.
func NewCommand(factory framework.Factory) (*cobra.Command, framework.Runner) {
	runner := NewRunner(factory)

	cmd := &cobra.Command{
		Use:   "register [recipe-name]",
		Short: "Add a recipe to an environment.",
		Long: `Add a recipe to an environment.
You can specify parameters using the '--parameter' flag ('-p' for short). Parameters can be passed as:
		
- A file containing a single value in JSON format
- A key-value-pair passed in the command line
		`,
		Example: `
# Add a recipe to an environment
rad recipe register cosmosdb -e env_name -w workspace --template-path template_path --link-type Applications.Link/mongoDatabases
		
# Specify a parameter
rad recipe register cosmosdb -e env_name -w workspace --template-path template_path --link-type Applications.Link/mongoDatabases --parameters throughput=400
		
# specify multiple parameters using a JSON parameter file
rad recipe register cosmosdb -e env_name -w workspace --template-path template_path --link-type Applications.Link/mongoDatabases --parameters @myfile.json
		`,
		Args: cobra.ExactArgs(1),
		RunE: framework.RunCommand(runner),
	}

	commonflags.AddOutputFlag(cmd)
	commonflags.AddWorkspaceFlag(cmd)
	commonflags.AddResourceGroupFlag(cmd)
	commonflags.AddEnvironmentNameFlag(cmd)
	cmd.Flags().String("template-path", "", "specify the path to the template provided by the recipe.")
	_ = cmd.MarkFlagRequired("template-path")
	cmd.Flags().String("link-type", "", "specify the type of the link this recipe can be consumed by")
	_ = cmd.MarkFlagRequired("link-type")
	commonflags.AddParameterFlag(cmd)

	return cmd, runner
}

// Runner is the runner implementation for the `rad recipe register` command.
type Runner struct {
	ConfigHolder      *framework.ConfigHolder
	ConnectionFactory connections.Factory
	Output            output.Interface
	Workspace         *workspaces.Workspace
	TemplatePath      string
	LinkType          string
	RecipeName        string
	Parameters        map[string]map[string]any
}

// NewRunner creates a new instance of the `rad recipe register` runner.
func NewRunner(factory framework.Factory) *Runner {
	return &Runner{
		ConfigHolder:      factory.GetConfigHolder(),
		ConnectionFactory: factory.GetConnectionFactory(),
		Output:            factory.GetOutput(),
	}
}

// Validate runs validation for the `rad recipe register` command.
func (r *Runner) Validate(cmd *cobra.Command, args []string) error {
	// Validate command line args
	workspace, err := cli.RequireWorkspace(cmd, r.ConfigHolder.Config, r.ConfigHolder.DirectoryConfig)
	if err != nil {
		return err
	}
	r.Workspace = workspace

	environment, err := cli.RequireEnvironmentName(cmd, args, *workspace)
	if err != nil {
		return err
	}
	r.Workspace.Environment = environment

	templatePath, err := requireTemplatePath(cmd)
	if err != nil {
		return err
	}
	r.TemplatePath = templatePath

	linkType, err := cli.RequireLinkType(cmd)
	if err != nil {
		return err
	}
	r.LinkType = linkType

<<<<<<< HEAD
	recipeName, err := cli.RequireRecipeName(cmd)
=======
	recipeName, err := cli.RequireRecipeNameArgs(cmd, args)
>>>>>>> a80656b3
	if err != nil {
		return err
	}
	r.RecipeName = recipeName

	parameterArgs, err := cmd.Flags().GetStringArray("parameters")
	if err != nil {
		return err
	}

	parser := bicep.ParameterParser{FileSystem: bicep.OSFileSystem{}}
	r.Parameters, err = parser.Parse(parameterArgs...)
	if err != nil {
		return err
	}
	return nil
}

// Run runs the `rad recipe register` command.
func (r *Runner) Run(ctx context.Context) error {
	client, err := r.ConnectionFactory.CreateApplicationsManagementClient(ctx, *r.Workspace)
	if err != nil {
		return err
	}
	envResource, err := client.GetEnvDetails(ctx, r.Workspace.Environment)
	if err != nil {
		return err
	}

	recipeProperties := envResource.Properties.Recipes
	if recipeProperties == nil {
		recipeProperties = map[string]map[string]*corerpapps.EnvironmentRecipeProperties{}
	}

	properties := &corerpapps.EnvironmentRecipeProperties{
		TemplatePath: &r.TemplatePath,
		Parameters:   bicep.ConvertToMapStringInterface(r.Parameters),
	}
	if val, ok := recipeProperties[r.LinkType]; ok {
		val[r.RecipeName] = properties
	} else {
		recipeProperties[r.LinkType] = map[string]*corerpapps.EnvironmentRecipeProperties{
			r.RecipeName: properties,
		}
	}
	envResource.Properties.Recipes = recipeProperties

	isEnvCreated, err := client.CreateEnvironment(ctx, r.Workspace.Environment, v1.LocationGlobal, envResource.Properties)
	if err != nil || !isEnvCreated {
		return &cli.FriendlyError{Message: fmt.Sprintf("failed to register the recipe %s to the environment %s: %s", r.RecipeName, *envResource.ID, err.Error())}
	}

	r.Output.LogInfo("Successfully linked recipe %q to environment %q ", r.RecipeName, r.Workspace.Environment)
	return nil
}

func requireTemplatePath(cmd *cobra.Command) (string, error) {
	templatePath, err := cmd.Flags().GetString("template-path")
	if err != nil {
		return templatePath, err
	}
	return templatePath, nil

<<<<<<< HEAD
=======
}

func requireLinkType(cmd *cobra.Command) (string, error) {
	linkType, err := cmd.Flags().GetString("link-type")
	if err != nil {
		return linkType, err
	}
	return linkType, nil
>>>>>>> a80656b3
}<|MERGE_RESOLUTION|>--- conflicted
+++ resolved
@@ -109,11 +109,7 @@
 	}
 	r.LinkType = linkType
 
-<<<<<<< HEAD
-	recipeName, err := cli.RequireRecipeName(cmd)
-=======
 	recipeName, err := cli.RequireRecipeNameArgs(cmd, args)
->>>>>>> a80656b3
 	if err != nil {
 		return err
 	}
@@ -177,15 +173,4 @@
 	}
 	return templatePath, nil
 
-<<<<<<< HEAD
-=======
-}
-
-func requireLinkType(cmd *cobra.Command) (string, error) {
-	linkType, err := cmd.Flags().GetString("link-type")
-	if err != nil {
-		return linkType, err
-	}
-	return linkType, nil
->>>>>>> a80656b3
 }
/*
Copyright 2023 The Radius Authors.

Licensed under the Apache License, Version 2.0 (the "License");
you may not use this file except in compliance with the License.
You may obtain a copy of the License at

    http://www.apache.org/licenses/LICENSE-2.0

Unless required by applicable law or agreed to in writing, software
distributed under the License is distributed on an "AS IS" BASIS,
WITHOUT WARRANTIES OR CONDITIONS OF ANY KIND, either express or implied.
See the License for the specific language governing permissions and
limitations under the License.
*/

package driver

import (
	"context"
	"errors"
	"fmt"
	"os"
	"path/filepath"

	"github.com/google/uuid"
	v1 "github.com/project-radius/radius/pkg/armrpc/api/v1"
	"github.com/project-radius/radius/pkg/recipes"
	"github.com/project-radius/radius/pkg/recipes/terraform"
	rpv1 "github.com/project-radius/radius/pkg/rp/v1"
	"github.com/project-radius/radius/pkg/sdk"
	ucp_provider "github.com/project-radius/radius/pkg/ucp/secret/provider"
	"github.com/project-radius/radius/pkg/ucp/ucplog"
	"github.com/project-radius/radius/pkg/ucp/util"
	"k8s.io/client-go/kubernetes"
)

var _ Driver = (*terraformDriver)(nil)

// # Function Explanation
//
// NewTerraformDriver creates a new instance of driver to execute a Terraform recipe.
<<<<<<< HEAD
func NewTerraformDriver(ucpConn sdk.Connection, options TerraformOptions, k8sClientSet kubernetes.Interface) Driver {
	return &terraformDriver{
		terraformExecutor: terraform.NewExecutor(&ucpConn, k8sClientSet),
		options:           options,
	}
=======
func NewTerraformDriver(ucpConn sdk.Connection, secretProvider *ucp_provider.SecretProvider, options TerraformOptions) Driver {
	return &terraformDriver{terraformExecutor: terraform.NewExecutor(ucpConn, secretProvider), options: options}
>>>>>>> 77b0475b
}

// Options represents the options required for execution of Terraform driver.
type TerraformOptions struct {
	// Path is the path to the directory mounted to the container where terraform can be installed and executed.
	Path string
}

// terraformDriver represents a driver to interact with Terraform Recipe - deploy recipe, delete resources, etc.
type terraformDriver struct {
	// terraformExecutor is used to execute Terraform commands - deploy, destroy, etc.
	terraformExecutor terraform.TerraformExecutor
	// options contains options required to execute a Terraform recipe, such as the path to the directory mounted to the container where Terraform can be executed in sub directories.
	options TerraformOptions
}

// # Function Explanation
//
// Execute creates a unique directory for each execution of terraform and deploys the recipe using the
// the Terraform CLI through terraform-exec. It returns a RecipeOutput or an error if the deployment fails.
func (d *terraformDriver) Execute(ctx context.Context, configuration recipes.Configuration, recipe recipes.ResourceMetadata, definition recipes.EnvironmentDefinition) (*recipes.RecipeOutput, error) {
	logger := ucplog.FromContextOrDiscard(ctx)

	if d.options.Path == "" {
		return nil, errors.New("path is a required option for Terraform driver")
	}

	// We need a unique directory per execution of terraform. We generate this using the unique operation id of the async request so that names are always unique,
	// but we can also trace them to the resource we were working on through operationID.
	dirID := ""
	armCtx := v1.ARMRequestContextFromContext(ctx)
	if armCtx.OperationID != uuid.Nil {
		dirID = armCtx.OperationID.String()
	} else {
		// If the operationID is nil, we generate a new UUID for unique directory name combined with resource id so that we can trace it to the resource.
		// Ideally operationID should not be nil.
		logger.Info("Empty operation ID provided in the request context, using uuid to generate a unique directory name")
		dirID = util.NormalizeStringToLower(recipe.ResourceID) + "/" + uuid.NewString()
	}
	requestDirPath := filepath.Join(d.options.Path, dirID)

	logger.Info(fmt.Sprintf("Deploying terraform recipe: %q, template: %q, execution directory: %q", recipe.Name, definition.TemplatePath, requestDirPath))
	if err := os.MkdirAll(requestDirPath, 0755); err != nil {
		return nil, fmt.Errorf("failed to create directory %q to execute terraform: %w", requestDirPath, err)
	}
	defer func() {
		if err := os.RemoveAll(requestDirPath); err != nil {
			logger.Info(fmt.Sprintf("Failed to cleanup Terraform execution directory %q. Err: %s", requestDirPath, err.Error()))
		}
	}()

	recipeOutputs, err := d.terraformExecutor.Deploy(ctx, terraform.Options{
		RootDir:        requestDirPath,
		EnvConfig:      &configuration,
		ResourceRecipe: &recipe,
		EnvRecipe:      &definition,
	})
	if err != nil {
		return nil, err
	}

	return recipeOutputs, nil
}

// # Function Explanation
//
// Delete returns an error if called as it is not yet implemented.
func (d *terraformDriver) Delete(ctx context.Context, outputResources []rpv1.OutputResource) error {
	// TODO: to be implemented in follow up PR
	return errors.New("terraform delete support is not implemented yet")
}<|MERGE_RESOLUTION|>--- conflicted
+++ resolved
@@ -40,16 +40,8 @@
 // # Function Explanation
 //
 // NewTerraformDriver creates a new instance of driver to execute a Terraform recipe.
-<<<<<<< HEAD
-func NewTerraformDriver(ucpConn sdk.Connection, options TerraformOptions, k8sClientSet kubernetes.Interface) Driver {
-	return &terraformDriver{
-		terraformExecutor: terraform.NewExecutor(&ucpConn, k8sClientSet),
-		options:           options,
-	}
-=======
-func NewTerraformDriver(ucpConn sdk.Connection, secretProvider *ucp_provider.SecretProvider, options TerraformOptions) Driver {
-	return &terraformDriver{terraformExecutor: terraform.NewExecutor(ucpConn, secretProvider), options: options}
->>>>>>> 77b0475b
+func NewTerraformDriver(ucpConn sdk.Connection, secretProvider *ucp_provider.SecretProvider, options TerraformOptions, k8sClientSet kubernetes.Interface) Driver {
+	return &terraformDriver{terraformExecutor: terraform.NewExecutor(ucpConn, secretProvider, k8sClientSet), options: options}
 }
 
 // Options represents the options required for execution of Terraform driver.

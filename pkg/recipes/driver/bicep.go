/*
Copyright 2023 The Radius Authors.

Licensed under the Apache License, Version 2.0 (the "License");
you may not use this file except in compliance with the License.
You may obtain a copy of the License at

    http://www.apache.org/licenses/LICENSE-2.0

Unless required by applicable law or agreed to in writing, software
distributed under the License is distributed on an "AS IS" BASIS,
WITHOUT WARRANTIES OR CONDITIONS OF ANY KIND, either express or implied.
See the License for the specific language governing permissions and
limitations under the License.
*/

package driver

import (
	"context"
	"fmt"
	"strconv"
	"strings"
	"time"

	"github.com/Azure/azure-sdk-for-go/sdk/azcore/arm"
	"github.com/Azure/azure-sdk-for-go/sdk/azcore/runtime"
<<<<<<< HEAD
	"github.com/Azure/azure-sdk-for-go/sdk/resourcemanager/resources/armresources"
=======

	deployments "github.com/Azure/azure-sdk-for-go/sdk/resourcemanager/resources/armresources"
>>>>>>> 91542209
	"github.com/go-logr/logr"
	coredm "github.com/project-radius/radius/pkg/corerp/datamodel"
	"github.com/project-radius/radius/pkg/linkrp/datamodel"
	"github.com/project-radius/radius/pkg/linkrp/processors"
	"github.com/project-radius/radius/pkg/metrics"
	"github.com/project-radius/radius/pkg/recipes"
	"github.com/project-radius/radius/pkg/recipes/recipecontext"
	"github.com/project-radius/radius/pkg/rp/util"
	rpv1 "github.com/project-radius/radius/pkg/rp/v1"
	clients "github.com/project-radius/radius/pkg/sdk/clients"
	"github.com/project-radius/radius/pkg/ucp/resources"
	resources_radius "github.com/project-radius/radius/pkg/ucp/resources/radius"
	"github.com/project-radius/radius/pkg/ucp/ucplog"
	"golang.org/x/sync/errgroup"
)

//go:generate mockgen -destination=./mock_driver.go -package=driver -self_package github.com/project-radius/radius/pkg/recipes/driver github.com/project-radius/radius/pkg/recipes/driver Driver
const (
<<<<<<< HEAD
	deploymentPrefix      = "recipe"
	pollFrequency         = time.Second * 5
	ResultPropertyName    = "result"
	recipeParameters      = "parameters"
	deletionRetryInterval = time.Minute * 1
=======
	deploymentPrefix = "recipe"
	pollFrequency    = time.Second * 5
	recipeParameters = "parameters"
>>>>>>> 91542209
)

var _ Driver = (*bicepDriver)(nil)

// NewBicepDriver creates a new bicep driver instance with the given ARM client options, deployment client and resource client.
func NewBicepDriver(armOptions *arm.ClientOptions, deploymentClient *clients.ResourceDeploymentsClient, client processors.ResourceClient) Driver {
	return &bicepDriver{
		ArmClientOptions: armOptions,
		DeploymentClient: deploymentClient,
		ResourceClient:   client,
	}
}

type bicepDriver struct {
	ArmClientOptions *arm.ClientOptions
	DeploymentClient *clients.ResourceDeploymentsClient
	ResourceClient   processors.ResourceClient
}

// Execute fetches recipe contents from container registry, creates a deployment ID, a recipe context parameter, recipe parameters,
// a provider config, and deploys a bicep template for the recipe using UCP deployment client, then polls until the deployment
// is done and prepares the recipe response.
func (d *bicepDriver) Execute(ctx context.Context, opts ExecuteOptions) (*recipes.RecipeOutput, error) {
	logger := logr.FromContextOrDiscard(ctx)
	logger.Info(fmt.Sprintf("Deploying recipe: %q, template: %q", opts.Definition.Name, opts.Definition.TemplatePath))

	recipeData := make(map[string]any)
	downloadStartTime := time.Now()
	err := util.ReadFromRegistry(ctx, opts.Definition.TemplatePath, &recipeData)
	if err != nil {
		metrics.DefaultRecipeEngineMetrics.RecordRecipeDownloadDuration(ctx, downloadStartTime,
			metrics.NewRecipeAttributes(metrics.RecipeEngineOperationDownloadRecipe, opts.Recipe.Name, &opts.Definition, metrics.FailedOperationState))
		return nil, recipes.NewRecipeError(recipes.RecipeDownloadFailed, err.Error(), recipes.GetRecipeErrorDetails(err))
	}
	metrics.DefaultRecipeEngineMetrics.RecordRecipeDownloadDuration(ctx, downloadStartTime,
		metrics.NewRecipeAttributes(metrics.RecipeEngineOperationDownloadRecipe, opts.Recipe.Name, &opts.Definition, metrics.SuccessfulOperationState))

	// create the context object to be passed to the recipe deployment
	recipeContext, err := recipecontext.New(&opts.Recipe, &opts.Configuration)
	if err != nil {
		return nil, recipes.NewRecipeError(recipes.RecipeDeploymentFailed, err.Error(), recipes.GetRecipeErrorDetails(err))
	}

	// get the parameters after resolving the conflict between developer and operator parameters
	// if the recipe template also has the context parameter defined then add it to the parameter for deployment
	isContextParameterDefined := hasContextParameter(recipeData)
	parameters := createRecipeParameters(opts.Recipe.Parameters, opts.Definition.Parameters, isContextParameterDefined, recipeContext)

	deploymentName := deploymentPrefix + strconv.FormatInt(time.Now().UnixNano(), 10)
	deploymentID, err := createDeploymentID(recipeContext.Resource.ID, deploymentName)
	if err != nil {
		return nil, recipes.NewRecipeError(recipes.RecipeDeploymentFailed, err.Error(), recipes.GetRecipeErrorDetails(err))
	}

	// Provider config will specify the Azure and AWS scopes (if provided).
	providerConfig := newProviderConfig(deploymentID.FindScope(resources_radius.ScopeResourceGroups), opts.Configuration.Providers)

	logger.Info("deploying bicep template for recipe", "deploymentID", deploymentID)
	if providerConfig.AWS != nil {
		logger.Info("using AWS provider", "deploymentID", deploymentID, "scope", providerConfig.AWS.Value.Scope)
	}
	if providerConfig.Az != nil {
		logger.Info("using Azure provider", "deploymentID", deploymentID, "scope", providerConfig.Az.Value.Scope)
	}

	poller, err := d.DeploymentClient.CreateOrUpdate(
		ctx,
		clients.Deployment{
			Properties: &clients.DeploymentProperties{
				Mode:           armresources.DeploymentModeIncremental,
				ProviderConfig: &providerConfig,
				Parameters:     parameters,
				Template:       recipeData,
			},
		},
		deploymentID.String(),
		clients.DeploymentsClientAPIVersion,
	)
	if err != nil {
		return nil, recipes.NewRecipeError(recipes.RecipeDeploymentFailed, err.Error(), recipes.GetRecipeErrorDetails(err))
	}

	resp, err := poller.PollUntilDone(ctx, &runtime.PollUntilDoneOptions{Frequency: pollFrequency})
	if err != nil {
		return nil, recipes.NewRecipeError(recipes.RecipeDeploymentFailed, err.Error(), recipes.GetRecipeErrorDetails(err))
	}

	recipeResponse, err := d.prepareRecipeResponse(resp.Properties.Outputs, resp.Properties.OutputResources)
	if err != nil {
		return nil, recipes.NewRecipeError(recipes.InvalidRecipeOutputs, fmt.Sprintf("failed to read the recipe output %q: %s", recipes.ResultPropertyName, err.Error()), recipes.GetRecipeErrorDetails(err))
	}

	return recipeResponse, nil
}

<<<<<<< HEAD
// # Function Explanation
//
// Delete deletes the output resources created by the recipe deployment.
// This operation creates a goroutine for each output resource and deletes them concurrently.
func (d *bicepDriver) Delete(ctx context.Context, outputResources []rpv1.OutputResource) error {
	logger := ucplog.FromContextOrDiscard(ctx)

	// Create a waitgroup to track the deletion of each output resource
	g, groupCtx := errgroup.WithContext(ctx)

	for i := range outputResources {
		outputResource := outputResources[i]

		// Create a goroutine that handles the deletion of one resource
		g.Go(func() error {
			id := outputResource.Identity.GetID()
			logger.Info(fmt.Sprintf("Deleting output resource: %v, LocalID: %s, resource type: %s\n", outputResource.Identity, outputResource.LocalID, outputResource.ResourceType.Type))
=======
// Delete deletes output resources in reverse dependency order, logging each resource deleted and skipping any
// resources that are not managed by Radius. It returns an error if any of the resources fail to delete.
func (d *bicepDriver) Delete(ctx context.Context, opts DeleteOptions) error {
	logger := ucplog.FromContextOrDiscard(ctx)

	orderedOutputResources, err := rpv1.OrderOutputResources(opts.OutputResources)
	if err != nil {
		return recipes.NewRecipeError(recipes.RecipeDeletionFailed, err.Error(), recipes.GetRecipeErrorDetails(err))
	}

	// Loop over each output resource and delete in reverse dependency order
	for i := len(orderedOutputResources) - 1; i >= 0; i-- {
		outputResource := orderedOutputResources[i]

		resourceType := outputResource.GetResourceType()
		logger.Info(fmt.Sprintf("Deleting output resource: %v, LocalID: %s, resource type: %s\n", outputResource.ID.String(), outputResource.LocalID, resourceType.Type))
		if outputResource.RadiusManaged == nil || !*outputResource.RadiusManaged {
			continue
		}

		err = d.ResourceClient.Delete(ctx, outputResource.ID.String())
		if err != nil {
			return recipes.NewRecipeError(recipes.RecipeDeletionFailed, err.Error(), recipes.GetRecipeErrorDetails(err))
		}
		logger.Info(fmt.Sprintf("Deleted output resource: %q", outputResource.ID.String()), ucplog.LogFieldTargetResourceID, outputResource.ID.String())
>>>>>>> 91542209

			// If the resource is not managed by Radius, skip the deletion
			if outputResource.RadiusManaged == nil || !*outputResource.RadiusManaged {
				logger.Info(fmt.Sprintf("Skipping deletion of output resource: %q, not managed by Radius", id), id)
				return nil
			}

			// Only AWS resources are retried on deletion failure
			maxDeletionRetries := 5
			// todo: change this to pass retry logic to pipeline

			for attempt := 1; attempt <= maxDeletionRetries; attempt++ {
				err := d.ResourceClient.Delete(groupCtx, id, resourcemodel.APIVersionUnknown)
				if err != nil {
					if resourceErr, ok := err.(*processors.ResourceError); ok && strings.Contains(resourceErr.Unwrap().Error(), "Status Code: 404") {
						// If the resource is not found, then it is already deleted
						logger.Info(fmt.Sprintf("Output resource: %q is already deleted", id))
						break
					} else {
						if attempt == maxDeletionRetries {
							deletionErr := fmt.Errorf("failed to delete output resource: %q with error: %v", id, err)
							logger.Error(err, fmt.Sprintf("Failed to delete output resource %q", id))
							return deletionErr
						} else {
							logger.Info(fmt.Sprintf("Failed to delete output resource: %q with error: %v, retrying in %v\n", id, err, deletionRetryInterval))
							time.Sleep(deletionRetryInterval)
							continue
						}
					}
				} else {
					// If the err is nil, then the resource is deleted successfully
					logger.Info(fmt.Sprintf("Deleted output resource: %q", id), id)
					break
				}
			}

			return nil
		})
	}

	// g.Wait waits for all goroutines to complete
	// and returns the first non-nil error returned
	// by one of the goroutines.
	if err := g.Wait(); err != nil {
		return err
	}

	return nil
}

func hasContextParameter(recipeData map[string]any) bool {
	parametersAny, ok := recipeData[recipeParameters]
	if !ok {
		return false
	}

	parameters, ok := parametersAny.(map[string]any)
	if !ok {
		return false
	}

	_, ok = parameters[datamodel.RecipeContextParameter]
	return ok
}

// createRecipeParameters creates the parameters to be passed for recipe deployment after handling conflicts in parameters set by operator and developer.
// In case of conflict the developer parameter takes precedence. If recipe has context parameter defined adds the context information to the parameters list
func createRecipeParameters(devParams, operatorParams map[string]any, isCxtSet bool, recipeContext *recipecontext.Context) map[string]any {
	parameters := map[string]any{}
	for k, v := range operatorParams {
		parameters[k] = map[string]any{
			"value": v,
		}
	}
	for k, v := range devParams {
		parameters[k] = map[string]any{
			"value": v,
		}
	}
	if isCxtSet {
		parameters[recipecontext.RecipeContextParamKey] = map[string]any{
			"value": *recipeContext,
		}
	}
	return parameters
}

func createDeploymentID(resourceID string, deploymentName string) (resources.ID, error) {
	parsed, err := resources.ParseResource(resourceID)
	if err != nil {
		return resources.ID{}, err
	}

	resourceGroup := parsed.FindScope(resources_radius.ScopeResourceGroups)
	return resources.ParseResource(fmt.Sprintf("/planes/radius/local/resourceGroups/%s/providers/Microsoft.Resources/deployments/%s", resourceGroup, deploymentName))
}

func newProviderConfig(resourceGroup string, envProviders coredm.Providers) clients.ProviderConfig {
	config := clients.NewDefaultProviderConfig(resourceGroup)

	if envProviders.Azure != (coredm.ProvidersAzure{}) {
		config.Az = &clients.Az{
			Type: clients.ProviderTypeAzure,
			Value: clients.Value{
				Scope: envProviders.Azure.Scope,
			},
		}
	}

	if envProviders.AWS != (coredm.ProvidersAWS{}) {
		config.AWS = &clients.AWS{
			Type: clients.ProviderTypeAWS,
			Value: clients.Value{
				Scope: envProviders.AWS.Scope,
			},
		}
	}

	return config
}

// prepareRecipeResponse populates the recipe response from parsing the deployment output 'result' object and the
// resources created by the template.
func (d *bicepDriver) prepareRecipeResponse(outputs any, resources []*deployments.ResourceReference) (*recipes.RecipeOutput, error) {
	// We populate the recipe response from the 'result' output (if set)
	// and the resources created by the template.
	//
	// Note that there are two ways a resource can be returned:
	// - Implicitly when it is created in the template (it will be in 'resources').
	// - Explicitly as part of the 'result' output.
	//
	// The latter is needed because non-ARM and non-UCP resources are not returned as part of the implicit 'resources'
	// collection. For us this mostly means Kubernetes resources - the user has to be explicit.
	recipeResponse := &recipes.RecipeOutput{}
	out, ok := outputs.(map[string]any)
	if ok {
		if result, ok := out[recipes.ResultPropertyName].(map[string]any); ok {
			if resultValue, ok := result["value"].(map[string]any); ok {
				err := recipeResponse.PrepareRecipeResponse(resultValue)
				if err != nil {
					return &recipes.RecipeOutput{}, err
				}
			}
		}
	}

	// process the 'resources' created by the template
	for _, id := range resources {
		recipeResponse.Resources = append(recipeResponse.Resources, *id.ID)
	}

	return recipeResponse, nil
}<|MERGE_RESOLUTION|>--- conflicted
+++ resolved
@@ -25,12 +25,7 @@
 
 	"github.com/Azure/azure-sdk-for-go/sdk/azcore/arm"
 	"github.com/Azure/azure-sdk-for-go/sdk/azcore/runtime"
-<<<<<<< HEAD
 	"github.com/Azure/azure-sdk-for-go/sdk/resourcemanager/resources/armresources"
-=======
-
-	deployments "github.com/Azure/azure-sdk-for-go/sdk/resourcemanager/resources/armresources"
->>>>>>> 91542209
 	"github.com/go-logr/logr"
 	coredm "github.com/project-radius/radius/pkg/corerp/datamodel"
 	"github.com/project-radius/radius/pkg/linkrp/datamodel"
@@ -49,17 +44,11 @@
 
 //go:generate mockgen -destination=./mock_driver.go -package=driver -self_package github.com/project-radius/radius/pkg/recipes/driver github.com/project-radius/radius/pkg/recipes/driver Driver
 const (
-<<<<<<< HEAD
 	deploymentPrefix      = "recipe"
 	pollFrequency         = time.Second * 5
 	ResultPropertyName    = "result"
 	recipeParameters      = "parameters"
 	deletionRetryInterval = time.Minute * 1
-=======
-	deploymentPrefix = "recipe"
-	pollFrequency    = time.Second * 5
-	recipeParameters = "parameters"
->>>>>>> 91542209
 )
 
 var _ Driver = (*bicepDriver)(nil)
@@ -155,7 +144,6 @@
 	return recipeResponse, nil
 }
 
-<<<<<<< HEAD
 // # Function Explanation
 //
 // Delete deletes the output resources created by the recipe deployment.
@@ -173,33 +161,6 @@
 		g.Go(func() error {
 			id := outputResource.Identity.GetID()
 			logger.Info(fmt.Sprintf("Deleting output resource: %v, LocalID: %s, resource type: %s\n", outputResource.Identity, outputResource.LocalID, outputResource.ResourceType.Type))
-=======
-// Delete deletes output resources in reverse dependency order, logging each resource deleted and skipping any
-// resources that are not managed by Radius. It returns an error if any of the resources fail to delete.
-func (d *bicepDriver) Delete(ctx context.Context, opts DeleteOptions) error {
-	logger := ucplog.FromContextOrDiscard(ctx)
-
-	orderedOutputResources, err := rpv1.OrderOutputResources(opts.OutputResources)
-	if err != nil {
-		return recipes.NewRecipeError(recipes.RecipeDeletionFailed, err.Error(), recipes.GetRecipeErrorDetails(err))
-	}
-
-	// Loop over each output resource and delete in reverse dependency order
-	for i := len(orderedOutputResources) - 1; i >= 0; i-- {
-		outputResource := orderedOutputResources[i]
-
-		resourceType := outputResource.GetResourceType()
-		logger.Info(fmt.Sprintf("Deleting output resource: %v, LocalID: %s, resource type: %s\n", outputResource.ID.String(), outputResource.LocalID, resourceType.Type))
-		if outputResource.RadiusManaged == nil || !*outputResource.RadiusManaged {
-			continue
-		}
-
-		err = d.ResourceClient.Delete(ctx, outputResource.ID.String())
-		if err != nil {
-			return recipes.NewRecipeError(recipes.RecipeDeletionFailed, err.Error(), recipes.GetRecipeErrorDetails(err))
-		}
-		logger.Info(fmt.Sprintf("Deleted output resource: %q", outputResource.ID.String()), ucplog.LogFieldTargetResourceID, outputResource.ID.String())
->>>>>>> 91542209
 
 			// If the resource is not managed by Radius, skip the deletion
 			if outputResource.RadiusManaged == nil || !*outputResource.RadiusManaged {
@@ -323,7 +284,7 @@
 
 // prepareRecipeResponse populates the recipe response from parsing the deployment output 'result' object and the
 // resources created by the template.
-func (d *bicepDriver) prepareRecipeResponse(outputs any, resources []*deployments.ResourceReference) (*recipes.RecipeOutput, error) {
+func (d *bicepDriver) prepareRecipeResponse(outputs any, resources []*armresources.ResourceReference) (*recipes.RecipeOutput, error) {
 	// We populate the recipe response from the 'result' output (if set)
 	// and the resources created by the template.
 	//

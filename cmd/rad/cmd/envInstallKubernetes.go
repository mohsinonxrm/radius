// ------------------------------------------------------------
// Copyright (c) Microsoft Corporation.
// Licensed under the MIT License.
// ------------------------------------------------------------

package cmd

import (
	_ "embed"

	"github.com/spf13/cobra"
)

var envInstallKubernetesCmd = &cobra.Command{
	Use:   "kubernetes",
	Short: "Installs radius onto a kubernetes cluster",
	Long:  `Installs radius onto a kubernetes cluster`,
<<<<<<< HEAD
	RunE:  func(cmd *cobra.Command, args []string) error {
		return initStandalone(cmd, args, k8s)
=======
	RunE: func(cmd *cobra.Command, args []string) error {
		return initSelfHosted(cmd, args, Kubernetes)
>>>>>>> 44df32e3
	},
}

func init() {
	envInstallCmd.AddCommand(envInstallKubernetesCmd)
	envInstallKubernetesCmd.Flags().BoolP("interactive", "i", false, "Specify interactive to choose namespace interactively")
	envInstallKubernetesCmd.Flags().StringP("namespace", "n", "default", "The namespace to use for the environment")
	envInstallKubernetesCmd.Flags().StringP("chart", "", "", "Specify a file path to a helm chart to install radius from")
	envInstallKubernetesCmd.Flags().String("image", "", "Specify the radius controller image to use")
	envInstallKubernetesCmd.Flags().String("tag", "", "Specify the radius controller tag to use")
	envInstallKubernetesCmd.Flags().String("appcore-image", "", "Specify Application.Core RP image to use")
	envInstallKubernetesCmd.Flags().String("appcore-tag", "", "Specify Application.Core RP image tag to use")
	envInstallKubernetesCmd.Flags().String("ucp-image", "", "Specify the UCP image to use")
	envInstallKubernetesCmd.Flags().String("ucp-tag", "", "Specify the UCP tag to use")

	// Parameters to configure Azure provider for cloud resources
	registerAzureProviderFlags(envInstallKubernetesCmd)
}<|MERGE_RESOLUTION|>--- conflicted
+++ resolved
@@ -15,13 +15,8 @@
 	Use:   "kubernetes",
 	Short: "Installs radius onto a kubernetes cluster",
 	Long:  `Installs radius onto a kubernetes cluster`,
-<<<<<<< HEAD
-	RunE:  func(cmd *cobra.Command, args []string) error {
-		return initStandalone(cmd, args, k8s)
-=======
 	RunE: func(cmd *cobra.Command, args []string) error {
 		return initSelfHosted(cmd, args, Kubernetes)
->>>>>>> 44df32e3
 	},
 }
 

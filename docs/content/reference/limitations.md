---
type: docs
title: "Known issues and limitations with the latest Radius release"
linkTitle: "Limitations"
description: "Learn where there are known issues and limitations with the latest Radius release and how to work around them"
weight: 998
---

## Radius resources

### Resource names must be unique for a given resource type across applications

Resources for a given type must currently have unique names within a [workspace]({{< ref workspaces >}}. For example, if two applications both have a `frontend` container resource, the first application deployment into any environment associated with the workspace will succeed while the second will fail.

As a workaround, use separate workspaces for applications that have repeated resource names for a given type.

This will be addressed further in a future release.

## Bicep & Deployment Engine

### Currently using a forked version of Bicep

While Project Radius is still in the private preview stage, a fork of the Bicep compiler is being used while the Radius team works with the Bicep team and community to build in the proper support to move back into the primary version. This results in:

- The "Bicep" VS Code extension must be disabled in favor of the "Bicep (Project Radius)" extension
- The forked Bicep compiler will be out of date compared to the most recent Bicep public build
- `az bicep` and `bicep` are not supported with Project Radius. Use `rad deploy` instead.

To use the forked build of Bicep directly, you can reference `~/.rad/bin/rad-bicep` (Linux/macOS) or `%HOMEPATH%\.rad\bin\rad-bicep.exe` (Windows).

### Loops are not supported

The Bicep deployment engine does not currently support loops in Bicep. Instead, manually unroll your loops until a fix is deployed.

Refer to https://github.com/project-radius/deployment-engine/issues/172 for more information.

## Containers

### Persistent volumes are not supported

Persistent volumes, which are required to mount an Azure Key Vault or an Azure File Share to a Radius container, are not supported in the current version of Radius. This will be addressed in a future release.

## rad CLI

### Application and resource names are lower-cased after deployment

After deploying an application with application name `AppNAME` and container name `CONTAINERname`, casing information about the casing is lost, resulting in names to be lower-cased. The result is:
  
```bash
rad application list
RESOURCE           TYPE
appname            applications.core/applications

rad resource list containers -a appname
RESOURCE                 TYPE
containername            applications.core/containers
```

### Cannot use underscores in resource names

Using an underscore in a resource name will result in an error.

As a workaround do not use underscores in resource names. Additional validation will be added in a future release to help warn against improperly formatted resource names.

See [app name constraints]({{< ref "resource-schema.md#common-values" >}}) for more information.

### Environment creation and last modified times are incorrect

When running `rad env show`, the `lastmodifiedat` and `createdat` fields display `0001-01-01T00:00:00Z` instead of the actual times.

This will be addressed in an upcoming release.

## Connectors

### Dapr resources have application name prefixed to component name

When a user specifies a Dapr component in a resource, the component name is prefixed with the application name. For example, the following Bicep code:

```bicep
resource app 'Applications.Core/applications@2022-03-15-privatepreview' = {
   name: 'myapp'
}

resource statestore 'Applications.Connector/daprStateStores@2022-03-15-privatepreview' = {
  name: 'statestore'
  location: 'global'
  properties: {
    application: app.id
  }
}
```

results in a Dapr component named 'myapp-statestore'.

In order to consume this Dapr resource from a container, either use the environment variable injected into the container (`CONNECTION_STATESTORE_NAME`), or manually craft an environment variable with `'${app.name}-${statestore.name}'`.

<<<<<<< HEAD
### `connectionString()` method returns empty value for RedisCache Connector setup with Azure Redis Cache

If a Redis connector is setup with an Azure Cache for Redis resource, the `connectionString()` method will fail to return a value.

As a workaround, manually configure the connector from values, using the `hostName`, `port`, and key that you will get from the Azure Cache for Redis.

For example, for an Azure Cache called `redis`, you can create a connector using the following:

```bicep
resource redisConnector 'Applications.Connector/redisCaches@2022-03-15-privatepreview' = {
  name: 'redis-connector'
  location: 'global'
  properties: {
    application: app.id
    environment: environment
    host: redis.properties.hostName
    port: redis.properties.sslPort
    secrets: {
      password: redis.listKeys().primaryKey
      connectionString: '${redis.properties.hostName}:${redis.properties.sslPort},password=${redis.listKeys().primaryKey},ssl=True,abortConnect=False'
    }
  }
}
```

=======
>>>>>>> 458290f0
## Connections

### Direct connections to Azure resources with IAM roles are not supported

Managed identity support for AKS clusters is not currently supported. This will be addressed in a future release.

As a workaround, manually enable AKS pod identity and assign RBAC assignments to the target resources vis the Azure portal or via the az CLI. See the [Azure docs](https://docs.microsoft.com/azure/aks/use-azure-ad-pod-identity) for more information.<|MERGE_RESOLUTION|>--- conflicted
+++ resolved
@@ -94,34 +94,6 @@
 
 In order to consume this Dapr resource from a container, either use the environment variable injected into the container (`CONNECTION_STATESTORE_NAME`), or manually craft an environment variable with `'${app.name}-${statestore.name}'`.
 
-<<<<<<< HEAD
-### `connectionString()` method returns empty value for RedisCache Connector setup with Azure Redis Cache
-
-If a Redis connector is setup with an Azure Cache for Redis resource, the `connectionString()` method will fail to return a value.
-
-As a workaround, manually configure the connector from values, using the `hostName`, `port`, and key that you will get from the Azure Cache for Redis.
-
-For example, for an Azure Cache called `redis`, you can create a connector using the following:
-
-```bicep
-resource redisConnector 'Applications.Connector/redisCaches@2022-03-15-privatepreview' = {
-  name: 'redis-connector'
-  location: 'global'
-  properties: {
-    application: app.id
-    environment: environment
-    host: redis.properties.hostName
-    port: redis.properties.sslPort
-    secrets: {
-      password: redis.listKeys().primaryKey
-      connectionString: '${redis.properties.hostName}:${redis.properties.sslPort},password=${redis.listKeys().primaryKey},ssl=True,abortConnect=False'
-    }
-  }
-}
-```
-
-=======
->>>>>>> 458290f0
 ## Connections
 
 ### Direct connections to Azure resources with IAM roles are not supported

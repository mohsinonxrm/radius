---
type: docs
title: "Radius components"
linkTitle: "Components"
description: "Learn how to model your application pieces with Radius components."
weight: 200
---

Components describe the code, data, and infrastructure pieces of a Radius application. Components only have meaning within the context of an application.

The component is documentation for a piece of code, data, or infrastructure. It can capture all of the important behaviors and requirements needed for a runtime to host that software. An application can have both runnable components (*e.g. containers, web applications*) and non-runnable components (*e.g. databases, message queues*).

<<<<<<< HEAD
## Runnable components
=======
## Configuration

| Key  | Required | Description | Example |
|------|:--------:|-------------|---------|
| name | y | The name of your component. Used for defining relationships and getting status for your components. | `frontend`
| properties.uses | | Other components which your component depends on for bindings and/or data. Learn more [below](#uses). | [See below](#uses)
| properties.bindings | | [Bindings]({{< ref bindings-model.md >}}) which the component offers to other components or users. | [See below](#bindings).

Different [component types]({{< ref components >}}) may also have additional properties and configuration which can be set as part of the component definition.

## Bindings

The `bindings` configuration defines [bindings]({{< ref bindings-model.md >}}) which the component offers. These bindings can range from HTTP ports being opened on a container to an API that a database resource offers.

### Global bindings configuration

| Key  | Required | Description | Example |
|------|:--------:|-------------|---------|
| kind | y | The type of binding your component provides. | `http`
| name | y | The name of the binding which you provide. | `web`

Different [binding types]({{< ref bindings-model.md >}}) may also have additional properties and configuration which can be set as part of the component binding definition.

### Example

In the following example a container offers an HTTP binding on port 3000:

{{< rad file="snippets/components-model-storefront.bicep" embed=true marker="//SAMPLE" replace-key-hide="//HIDE" replace-value-hide="run: {...}" >}}
>>>>>>> 701b2329

Runnable components run your logic & code. They can both provide and consume [bindings]({{< ref bindings-model.md >}}) to/from other components in your Application. For example, a [`radius.dev/Container` component]({{< ref container >}}) can describe and run your container workloads.

## Non-runnable components

Resources like databases and message queues can be described via non-runnable components, which can only provide [bindings]({{< ref bindings-model.md >}}) and not consume them. For example, a [`azure.com/CosmosDBMongo` component]({{< ref cosmos-mongodb >}}) is a non-runnable component that describes an Azure CosmosDb account and database configured with the MongoDb API.

## Configuration

| Key  | Description |
|------|-------------|
| name | The name of your component. Used for defining relationships and getting status for your components.
| properties.bindings | List of [bindings]({{< ref bindings-model.md >}}) which your component offers to other components or users.
| properties.uses | List of [bindings]({{< ref bindings-model.md >}}) which your Component depends on for APIs and/or data.

Different [component types]({{< ref components >}}) may also have additional properties and configuration which can be set as part of the component definition.

## Example

In this example, a [`radius.dev/Container` component]({{< ref container.md >}}) is defined with [bindings]({{< ref bindings-model.md >}}) that it both provides and consumes:

```sh
  resource todoapplication 'Components' = {
    name: 'todoapp'
    kind: 'radius.dev/Container@v1alpha1'
    properties: {
      run: {
        container: {
          image: 'radiusteam/tutorial-todoapp'
        }
      }
      uses: [
        {
          binding: db.properties.bindings.mongo
          env: {
            DBCONNECTION: db.properties.bindings.mongo.connectionString
          }
        }
      ]
      bindings: {
        web: {
          kind: 'http'
          targetPort: 3000
        }
      }
    }
  }
```

## Next step

Now that you are familiar with Radius components, the next step is to learn about Radius bindings.

{{< button text="Learn about bindings" page="bindings-model.md" >}}<|MERGE_RESOLUTION|>--- conflicted
+++ resolved
@@ -10,9 +10,8 @@
 
 The component is documentation for a piece of code, data, or infrastructure. It can capture all of the important behaviors and requirements needed for a runtime to host that software. An application can have both runnable components (*e.g. containers, web applications*) and non-runnable components (*e.g. databases, message queues*).
 
-<<<<<<< HEAD
 ## Runnable components
-=======
+
 ## Configuration
 
 | Key  | Required | Description | Example |
@@ -41,7 +40,6 @@
 In the following example a container offers an HTTP binding on port 3000:
 
 {{< rad file="snippets/components-model-storefront.bicep" embed=true marker="//SAMPLE" replace-key-hide="//HIDE" replace-value-hide="run: {...}" >}}
->>>>>>> 701b2329
 
 Runnable components run your logic & code. They can both provide and consume [bindings]({{< ref bindings-model.md >}}) to/from other components in your Application. For example, a [`radius.dev/Container` component]({{< ref container >}}) can describe and run your container workloads.
 
